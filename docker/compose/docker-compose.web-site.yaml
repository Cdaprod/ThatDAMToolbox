--- conflicted
+++ resolved
@@ -42,23 +42,16 @@
       # You can also override here in CI or host:
       # SENDGRID_API_KEY: ${SENDGRID_API_KEY}
     volumes:
-<<<<<<< HEAD
       - ../../docker/web-site/src:/app/src:ro
       - ../../docker/web-site/public:/app/public:ro
       - ../../docker/web-site/start.js:/app/start.js:ro
       - ../../docker/web-site/entrypoint.sh:/app/entrypoint.sh:ro
-=======
       - ../../docker/web-site:/app:ro
->>>>>>> d543df59
       - /app/.next
     entrypoint:
       - "/bin/sh"
       - "-c"
-<<<<<<< HEAD
       - "sh /app/entrypoint.sh"
-=======
-      - "chmod +x /app/entrypoint.sh && /app/entrypoint.sh"
->>>>>>> d543df59
     depends_on:
       - rabbitmq
     restart: unless-stopped
