version: "3.9"
name: thatdamtoolbox-web-site

services:
  web-site:
    build:
<<<<<<< HEAD
      context: ../web-site          # NOTE: relative to this compose file's folder
      dockerfile: Dockerfile
      # target: production          # final stage is production by default
    image: ghcr.io/cdaprod/thatdamtoolbox-website:latest
=======
      context: ./docker/web-site
    image: ghcr.io/cdaprod/thatdamtoolbox-website:${IMAGE_TAG:-dev}
>>>>>>> 4497d8a6
    container_name: thatdamtoolbox-website
    restart: unless-stopped
    env_file:
      - ../web-site/.env            # keep secrets/env outside image
    environment:
      NODE_ENV: production
    ports: ["3000:3000"]
    networks: [damnet]

networks:
  damnet:
    external: true<|MERGE_RESOLUTION|>--- conflicted
+++ resolved
@@ -1,27 +1,20 @@
 version: "3.9"
-name: thatdamtoolbox-web-site
-
 services:
   web-site:
     build:
-<<<<<<< HEAD
-      context: ../web-site          # NOTE: relative to this compose file's folder
-      dockerfile: Dockerfile
-      # target: production          # final stage is production by default
-    image: ghcr.io/cdaprod/thatdamtoolbox-website:latest
-=======
       context: ./docker/web-site
     image: ghcr.io/cdaprod/thatdamtoolbox-website:${IMAGE_TAG:-dev}
->>>>>>> 4497d8a6
     container_name: thatdamtoolbox-website
     restart: unless-stopped
     env_file:
-      - ../web-site/.env            # keep secrets/env outside image
+      - ./docker/web-site/.env           # or mount secrets in your preferred way
     environment:
       NODE_ENV: production
-    ports: ["3000:3000"]
+      # You can also override here in CI or host:
+      # SENDGRID_API_KEY: ${SENDGRID_API_KEY}
+    ports:
+      - "3000:3000"
     networks: [damnet]
-
 networks:
   damnet:
     external: true