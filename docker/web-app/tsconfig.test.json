{
  "extends": "./tsconfig.json",
  "compilerOptions": {
    "noEmit": false,
    "outDir": ".tmp-test",
    "module": "commonjs",
    "target": "es2019",
    "jsx": "react-jsx"
  },
  "include": [
    "src/lib/__tests__/api.test.ts",
    "src/app/[tenant]/dashboard/__tests__/NodesPage.test.tsx",
    "src/components/__tests__/dashboardTools.access.test.tsx",
    "src/lib/__tests__/videoApi.trimIdle.test.ts",
<<<<<<< HEAD
    "src/providers/__tests__/reactDevtools.test.tsx"
=======
    "src/hooks/__tests__/useOrientation.test.ts",
    "src/app/__tests__/login.test.tsx",
    "src/app/__tests__/account.test.tsx",
    "src/app/[tenant]/__tests__/settings.test.tsx"
>>>>>>> 8d4827a3
  ],
  "exclude": []
}<|MERGE_RESOLUTION|>--- conflicted
+++ resolved
@@ -12,14 +12,11 @@
     "src/app/[tenant]/dashboard/__tests__/NodesPage.test.tsx",
     "src/components/__tests__/dashboardTools.access.test.tsx",
     "src/lib/__tests__/videoApi.trimIdle.test.ts",
-<<<<<<< HEAD
-    "src/providers/__tests__/reactDevtools.test.tsx"
-=======
+    "src/providers/__tests__/reactDevtools.test.tsx",
     "src/hooks/__tests__/useOrientation.test.ts",
     "src/app/__tests__/login.test.tsx",
     "src/app/__tests__/account.test.tsx",
     "src/app/[tenant]/__tests__/settings.test.tsx"
->>>>>>> 8d4827a3
   ],
   "exclude": []
 }