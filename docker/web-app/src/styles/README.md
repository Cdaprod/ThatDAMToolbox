# Styles

This folder hosts global style artifacts for the web app.

## Tokens

<<<<<<< HEAD
`tokens.css` defines spacing, color, and container design tokens as CSS variables. These are imported by `globals.css` and surface through Tailwind utilities. Key vars include:
=======
`tokens.css` defines spacing, container, and color design tokens as CSS variables. These are imported by `globals.css` and surface through Tailwind utilities. Key vars include:
>>>>>>> 16a5db2b

- `--grid-unit` and `--gutter-*`
- `--section-pad-y` and `--section-pad-y-lg`
- `--container-xs` … `--container-xl`
<<<<<<< HEAD
- semantic color scales like `--color-primary-50` … `--color-primary-900`

Adjusting these variables updates layout across the app without touching markup.

### Color Palette

Six semantic palettes are provided: `primary`, `accent`, `neutral`, `success`, `warning`, and `error`. Each palette follows a Tailwind-like scale (`50`–`900`) plus helper aliases such as `--color-surface-alt` and text-on-color tokens.

Example usage:

```css
.btn-primary {
  background: var(--color-primary-500);
  color: var(--color-text-on-primary);
}

.alert-success {
  background: var(--color-success-bg);
  color: var(--color-success-700);
}
```

=======
- `--color-surface`, `--color-border`, `--color-muted`
- `--color-primary`/`--color-primary-bg` and `--color-accent`/`--color-accent-bg`

Adjusting these variables updates layout across the app without touching markup.

### Token Reference

| Purpose             | CSS Variable          | Utility Example            |
|---------------------|-----------------------|----------------------------|
| Surface panels      | `--color-surface`     | `bg-surface`               |
| Subtle text         | `--color-muted`       | `text-color-muted`         |
| Standard borders    | `--color-border`      | `border-color-border`      |
| Primary brand       | `--color-primary`     | `text-theme-primary`       |
| Primary highlight   | `--color-primary-bg`  | `bg-color-primary-bg`      |
| Accent brand        | `--color-accent`      | `text-theme-accent`        |
| Accent highlight    | `--color-accent-bg`   | `bg-color-accent-bg`       |

Utilities are defined in `globals.css` under the `@layer utilities` block.

## Color Tokens

Color tokens allow components to stay theme-aware without hardcoding Tailwind palette values.

```tsx
export default function Card() {
  return (
    <div className="bg-surface border-color-border p-4">
      <h2 style={{ color: 'var(--color-accent)' }}>Token Driven</h2>
      <p className="text-color-muted">Colors come from CSS variables.</p>
    </div>
  )
}
```

The `bg-surface` utility maps to `var(--color-surface)` while inline styles can pull any token directly via `var(--color-*)`.

>>>>>>> 16a5db2b
## Layout Primitives

Reusable building blocks live in `../components/primitives/`:

```
import Container from '@/components/primitives/Container'
import Stack from '@/components/primitives/Stack'

<section className="section bg-surface-800">
  <Container max="lg">
    <Stack gap="md">…</Stack>
  </Container>
</section>
```

Both primitives respond to the token-driven Tailwind utilities, so changing a gutter or max-width is a single variable edit.

## Migrating from Tailwind palette classes

Replace hard-coded Tailwind palette classes with token utilities to ensure future theme changes require only token edits.

| Tailwind palette     | Token utility           |
|----------------------|-------------------------|
| `bg-white`           | `bg-surface`            |
| `text-gray-500`      | `text-color-muted`      |
| `border-gray-200`    | `border-color-border`   |
| `bg-blue-500`        | `bg-theme-primary`      |
| `text-purple-500`    | `text-theme-accent`     |

Example:

```tsx
// Before
<div className="bg-white text-gray-500">…</div>

// After
<div className="bg-surface text-color-muted">…</div>
```

Using token utilities centralizes palette decisions and prepares components for future themes.<|MERGE_RESOLUTION|>--- conflicted
+++ resolved
@@ -4,16 +4,12 @@
 
 ## Tokens
 
-<<<<<<< HEAD
 `tokens.css` defines spacing, color, and container design tokens as CSS variables. These are imported by `globals.css` and surface through Tailwind utilities. Key vars include:
-=======
-`tokens.css` defines spacing, container, and color design tokens as CSS variables. These are imported by `globals.css` and surface through Tailwind utilities. Key vars include:
->>>>>>> 16a5db2b
 
 - `--grid-unit` and `--gutter-*`
 - `--section-pad-y` and `--section-pad-y-lg`
 - `--container-xs` … `--container-xl`
-<<<<<<< HEAD
+
 - semantic color scales like `--color-primary-50` … `--color-primary-900`
 
 Adjusting these variables updates layout across the app without touching markup.
@@ -28,7 +24,6 @@
 .btn-primary {
   background: var(--color-primary-500);
   color: var(--color-text-on-primary);
-}
 
 .alert-success {
   background: var(--color-success-bg);
@@ -36,7 +31,6 @@
 }
 ```
 
-=======
 - `--color-surface`, `--color-border`, `--color-muted`
 - `--color-primary`/`--color-primary-bg` and `--color-accent`/`--color-accent-bg`
 
@@ -73,7 +67,6 @@
 
 The `bg-surface` utility maps to `var(--color-surface)` while inline styles can pull any token directly via `var(--color-*)`.
 
->>>>>>> 16a5db2b
 ## Layout Primitives
 
 Reusable building blocks live in `../components/primitives/`:
