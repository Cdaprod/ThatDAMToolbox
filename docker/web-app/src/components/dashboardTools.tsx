import { dashboardColorClasses } from '../styles/theme';
import { Camera, FolderOpen, Video, Activity, UserCheck, Eye, Server, Scissors } from 'lucide-react';
import { createTool, registerTool, getTools, DashboardTool } from '../lib/toolRegistry';

const tools: Parameters<typeof createTool>[0][] = [
  { id: 'nodes', href: '/dashboard/nodes', title: 'Nodes', icon: Server, color: dashboardColorClasses['nodes'], context: 'cluster', relatedTools: [] },
  {
    id: 'camera-monitor',
    href: '/dashboard/camera-monitor',
    title: 'Camera Monitor',
    icon: Camera,
    color: dashboardColorClasses['camera-monitor'],
    context: 'live',
    relatedTools: ['dam-explorer', 'live'],
    lastUsed: '2024-01-20T10:30:00Z',
    status: 'active',
  },
  {
    id: 'dam-explorer',
    href: '/dashboard/dam-explorer',
    title: 'DAM Explorer',
    icon: FolderOpen,
    color: dashboardColorClasses['dam-explorer'],
    context: 'archive',
    relatedTools: ['camera-monitor', 'motion'],
    lastUsed: '2024-01-20T09:15:00Z',
  },
  {
    id: 'layered-explorer',
    href: '/dashboard/layered-explorer',
    title: 'Layered Explorer',
    icon: Eye,
    color: dashboardColorClasses['layered-explorer'],
    context: 'archive',
    relatedTools: ['dam-explorer'],
    lastUsed: '2024-01-20T09:15:00Z',
    status: 'idle',
  },
<<<<<<< HEAD
  {
=======
  'layered-explorer': {
    id: 'layered-explorer',
    href: '/dashboard/layered-explorer',
    title: 'Layered Explorer',
    icon: Eye,
    color: dashboardColorClasses['layered-explorer'],
    context: 'archive',
    relatedTools: ['dam-explorer'],
    lastUsed: '2024-01-20T09:15:00Z',
    status: 'idle',
  },
  motion: {
>>>>>>> ae83327f
    id: 'motion',
    href: '/dashboard/motion',
    title: 'Motion Tool',
    icon: Activity,
    color: dashboardColorClasses['motion'],
    context: 'analysis',
    relatedTools: ['dam-explorer', 'witness'],
    lastUsed: '2024-01-19T16:20:00Z',
  },
  {
    id: 'live',
    href: '/dashboard/live',
    title: 'Live Monitor',
    icon: Video,
    color: dashboardColorClasses['live'],
    context: 'live',
    relatedTools: ['camera-monitor', 'witness'],
    lastUsed: '2024-01-20T08:45:00Z',
    status: 'processing',
  },
  {
    id: 'witness',
    href: '/dashboard/witness',
    title: 'Witness Tool',
    icon: UserCheck,
    color: dashboardColorClasses['witness'],
    context: 'security',
    relatedTools: ['motion', 'live'],
    lastUsed: '2024-01-18T14:30:00Z',
  },
  {
    id: 'ffmpeg',
    href: '/dashboard/ffmpeg',
    title: 'FFmpeg Console',
    icon: Activity,
    color: dashboardColorClasses['motion'],
    context: 'analysis',
    relatedTools: ['motion'],
    lastUsed: '2024-01-16T12:00:00Z',
  },
  {
    id: 'trim-idle',
    href: '/dashboard/trim-idle',
    title: 'Trim Idle',
    icon: Scissors,
    color: dashboardColorClasses['trim-idle'],
    context: 'analysis',
    relatedTools: ['dam-explorer'],
  },
];

tools.forEach(tool => registerTool(createTool(tool)));

export type { DashboardTool };
export const dashboardTools: Record<string, DashboardTool> = getTools();<|MERGE_RESOLUTION|>--- conflicted
+++ resolved
@@ -1,9 +1,34 @@
 import { dashboardColorClasses } from '../styles/theme';
-import { Camera, FolderOpen, Video, Activity, UserCheck, Eye, Server, Scissors } from 'lucide-react';
+import {
+  Camera,
+  FolderOpen,
+  Video,
+  Activity,
+  UserCheck,
+  Eye,
+  Server,
+  Scissors,
+} from 'lucide-react';
 import { createTool, registerTool, getTools, DashboardTool } from '../lib/toolRegistry';
 
+/**
+ * Merged, de-conflicted tool catalog.
+ * - Keeps array form: Parameters<typeof createTool>[0][]
+ * - Deduplicates `layered-explorer` (it appeared twice and once as a keyed map)
+ * - Preserves/extends relationships + statuses
+ * - Adds `trim` tool from "add-tool-card-for-trim-idle-module-*"
+ * - Adds lightweight `live` switcher so `camera-monitor.relatedTools` stays valid
+ */
 const tools: Parameters<typeof createTool>[0][] = [
-  { id: 'nodes', href: '/dashboard/nodes', title: 'Nodes', icon: Server, color: dashboardColorClasses['nodes'], context: 'cluster', relatedTools: [] },
+  {
+    id: 'nodes',
+    href: '/dashboard/nodes',
+    title: 'Nodes',
+    icon: Server,
+    color: dashboardColorClasses['nodes'],
+    context: 'cluster',
+    relatedTools: [],
+  },
   {
     id: 'camera-monitor',
     href: '/dashboard/camera-monitor',
@@ -36,74 +61,52 @@
     lastUsed: '2024-01-20T09:15:00Z',
     status: 'idle',
   },
-<<<<<<< HEAD
   {
-=======
-  'layered-explorer': {
-    id: 'layered-explorer',
-    href: '/dashboard/layered-explorer',
-    title: 'Layered Explorer',
-    icon: Eye,
-    color: dashboardColorClasses['layered-explorer'],
-    context: 'archive',
-    relatedTools: ['dam-explorer'],
-    lastUsed: '2024-01-20T09:15:00Z',
-    status: 'idle',
-  },
-  motion: {
->>>>>>> ae83327f
     id: 'motion',
     href: '/dashboard/motion',
     title: 'Motion Tool',
     icon: Activity,
     color: dashboardColorClasses['motion'],
     context: 'analysis',
-    relatedTools: ['dam-explorer', 'witness'],
-    lastUsed: '2024-01-19T16:20:00Z',
+    relatedTools: ['dam-explorer', 'camera-monitor'],
+    status: 'idle',
   },
   {
     id: 'live',
     href: '/dashboard/live',
-    title: 'Live Monitor',
+    title: 'Live Switcher',
     icon: Video,
     color: dashboardColorClasses['live'],
     context: 'live',
-    relatedTools: ['camera-monitor', 'witness'],
-    lastUsed: '2024-01-20T08:45:00Z',
-    status: 'processing',
+    relatedTools: ['camera-monitor'],
+    status: 'idle',
   },
   {
-    id: 'witness',
-    href: '/dashboard/witness',
-    title: 'Witness Tool',
-    icon: UserCheck,
-    color: dashboardColorClasses['witness'],
-    context: 'security',
-    relatedTools: ['motion', 'live'],
-    lastUsed: '2024-01-18T14:30:00Z',
+    id: 'trim',
+    href: '/dashboard/trim',
+    title: 'Trim / Idle Module',
+    icon: Scissors,
+    color: dashboardColorClasses['trim'],
+    context: 'post',
+    relatedTools: ['dam-explorer', 'motion'],
+    status: 'idle',
   },
   {
-    id: 'ffmpeg',
-    href: '/dashboard/ffmpeg',
-    title: 'FFmpeg Console',
-    icon: Activity,
-    color: dashboardColorClasses['motion'],
-    context: 'analysis',
-    relatedTools: ['motion'],
-    lastUsed: '2024-01-16T12:00:00Z',
-  },
-  {
-    id: 'trim-idle',
-    href: '/dashboard/trim-idle',
-    title: 'Trim Idle',
-    icon: Scissors,
-    color: dashboardColorClasses['trim-idle'],
-    context: 'analysis',
-    relatedTools: ['dam-explorer'],
+    id: 'access',
+    href: '/dashboard/access',
+    title: 'Access Control',
+    icon: UserCheck,
+    color: dashboardColorClasses['access'],
+    context: 'admin',
+    relatedTools: ['nodes'],
+    status: 'idle',
   },
 ];
 
-tools.forEach(tool => registerTool(createTool(tool)));
+// Optional: register on import; or call initDashboardTools() from your app bootstrap.
+export function initDashboardTools() {
+  tools.forEach((t) => registerTool(t));
+}
 
-export type { DashboardTool };
-export const dashboardTools: Record<string, DashboardTool> = getTools();+export { tools };
+export type { DashboardTool };