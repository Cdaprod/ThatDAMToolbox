// /docker/web-app/src/components/CameraMonitor/index.tsx
import React, { useState, useEffect, useCallback, useRef } from "react";
import dynamic from "next/dynamic";
import { useQueryClient } from "@tanstack/react-query";
import { useVideoSocketCtx } from "@providers/VideoSocketProvider";
import { useLiveRecorder } from "@/hooks/useLiveRecorder";
import { useMediaRecorder } from "@/hooks/useMediaRecorder";
import { useCapture } from "@/providers/CaptureContext";
import { useTimecode } from "@/hooks/useTimecode";
import { useCameraStream } from "@/hooks/useCameraStream";
import RecordButton from "@/components/RecordButton";
import { useModal } from "@/providers/ModalProvider";
import { sliderBackgroundStyle, batteryLevelStyle } from "@/styles/theme";
import useOrientationAspect from "@/hooks/useOrientationAspect";
<<<<<<< HEAD
import useVideoBox from "@/hooks/useVideoBox";
=======
>>>>>>> 9ce64219

// overlays (no-SSR)
const FocusPeakingOverlay = dynamic(
  () => import("../overlays/FocusPeakingOverlay"),
  { ssr: false },
);
const ZebraOverlay = dynamic(() => import("../overlays/ZebraOverlay"), {
  ssr: false,
});
const FalseColorOverlay = dynamic(
  () => import("../overlays/FalseColorOverlay"),
  { ssr: false },
);
const HistogramMonitor = dynamic(() => import("../overlays/HistogramMonitor"), {
  ssr: false,
});
const WaveformMonitor = dynamic(() => import("../overlays/WaveformMonitor"), {
  ssr: false,
});

// helper to format elapsed seconds as HH:MM:SS
const formatDuration = (seconds: number) => {
  const h = Math.floor(seconds / 3600);
  const m = Math.floor((seconds % 3600) / 60);
  const s = Math.floor(seconds % 60);
  const pad = (n: number) => n.toString().padStart(2, "0");
  return `${pad(h)}:${pad(m)}:${pad(s)}`;
};

/**
 * Merge previously seen device IDs with a new list.
 * Safely handles non-array inputs.
 */
export function mergeDeviceIds(prev: unknown, now: string[]): string[] {
  const prevList = Array.isArray(prev) ? prev : [];
  return Array.from(new Set([...prevList, ...now]));
}

// --- 1) TYPES & ENUMS ---
type Codec = "h264" | "hevc";
type Feed = "main" | "aux";

interface DeviceListEvt {
  event: "device_list";
  data: Array<{ path: string; width: number; height: number; fps: number }>;
}
interface SelectStreamMsg {
  action: "select_stream";
  feed: Feed;
  device: string;
}
interface SetCodecMsg {
  action: "set_codec";
  codec: Codec;
}
interface StartRecordMsg {
  action: "start_record";
  feed: Feed;
  device: string;
  filename: string;
  codec: Codec;
  timecode: string; // e.g. "01:23:45:18"
}
interface StopRecordMsg {
  action: "stop_record";
  feed: Feed;
}
interface ToggleOverlayMsg {
  action: "toggle_overlay";
  overlay: "focusPeaking" | "zebras" | "falseColor";
  enabled: boolean;
}
interface ListDevicesMsg {
  action: "list_devices";
}
type OutboundMsg =
  | StartRecordMsg
  | StopRecordMsg
  | ToggleOverlayMsg
  | SelectStreamMsg
  | SetCodecMsg
  | ListDevicesMsg;

interface RecordingStatusEvt {
  event: "recording_status";
  data: { feed: Feed; elapsed: number };
}
interface RecordingStartedEvt {
  event: "recording_started";
  data: { file: string };
}
interface RecordingStoppedEvt {
  event: "recording_stopped";
  data: {};
}
interface OverlayToggledEvt {
  event: "overlay_toggled";
  data: { overlay: "focusPeaking" | "zebras" | "falseColor"; enabled: boolean };
}
interface BatteryEvt {
  event: "battery";
  data: { level: number };
}
interface HistogramEvt {
  event: "histogram";
  data: { buckets: number[] };
}
type InboundMsg =
  | RecordingStatusEvt
  | RecordingStartedEvt
  | RecordingStoppedEvt
  | OverlayToggledEvt
  | BatteryEvt
  | HistogramEvt;

const CameraMonitor: React.FC = () => {
  const { sendJSON } = useVideoSocketCtx();
  const queryClient = useQueryClient();

  // 2) Use context-provided values (single source of truth)
  const {
    recording: liveRec,
    start: liveStart,
    stop: liveStop,
    selectedDevice,
    setSelectedDevice,
    selectedCodec,
    setSelectedCodec,
    deviceInfo,
    timecode,
    overlays: { focusPeaking, zebras, falseColor },
    histogramData,
    recordingTime,
  } = useCapture();

  const mediaRef = useRef<HTMLVideoElement>(null);
  const recorderRef = useRef<MediaRecorder | null>(null);
  const chunksRef = useRef<Blob[]>([]);
  const lastClipRef = useRef<string | null>(null);

  /* State management */
  const [devices, setDevices] = useState<string[]>([]);
  const [, setAllDevicesSeen] = useState<string[]>(() => {
    // Try to load last seen from localStorage
    const stored =
      typeof window !== "undefined" &&
      window.localStorage.getItem("cameraDevices");
    return stored ? JSON.parse(stored) : [];
  });
  const [previewWidth, setPreviewWidth] = useState(1280);
  const [previewHeight, setPreviewHeight] = useState(720);
  const [previewFps, setPreviewFps] = useState(30);
  // Recording time is driven by the server via wsStatus/localRec
  // Timecode
  //const { tc: localTimecode, format: formatLocalTimecode } = useTimecode({h:1,m:23,s:45,f:18});
  const { format } = useTimecode();
  // Overlays
  //const [focusPeakingActive, setFocusPeakingActive]   = useState(false);
  //const [zebrasActive, setZebrasActive]               = useState(false);
  //const [falseColorActive, setFalseColorActive]       = useState(false);
  // Other Indicators
  const [batteryLevel, setBatteryLevel] = useState(85);
  const {
    src: streamSrc,
    stream: webrtcStream,
    fallback: isFallback,
  } = useCameraStream();
  const { openModal } = useModal();
  // Histogram data
  //const [histogramData, setHistogramData]             = useState([20, 45, 65, 80, 70, 55, 40, 25]);
  const [showScopes, setShowScopes] = useState(true);
  // Slider states
  const [brightness, setBrightness] = useState(80);
  const [contrast, setContrast] = useState(100);
  const [saturation, setSaturation] = useState(100);
  const [volume, setVolume] = useState(75);

  // Context-driven overlay & recording state
  const focusPeakingActive = focusPeaking;
  const zebrasActive = zebras;
  const falseColorActive = falseColor;

  // alias: { recording: localRec }
  const {
    recording: localRec,
    lastBlob,
    start: localStart,
    stop: localStop,
  } = useMediaRecorder();

  // 2) wire up your “live” WS recorder
  const {
    status: wsStatus,
    start: wsStart,
    stop: wsStop,
  } = useLiveRecorder({
    device: selectedDevice,
    codec: selectedCodec,
    getTimecode: () => timecode,
  });

  const isRecording = wsStatus === "recording" || localRec;

  // 4) toggle between live vs fallback
  const handleRecordToggle = useCallback(() => {
    if (wsStatus !== "idle") {
      // if already “live recording”, stop it
      wsStop();
    } else if (liveRec) {
      // safety: if CaptureProvider thinks we’re recording, stop it too
      liveStop();
    } else {
      // start live first
      wsStart(mediaRef.current!);
      liveStart();
    }

    // fallback: if stream fails or wsStatus remains idle
    if (wsStatus === "idle" && !liveRec) {
      if (localRec) {
        localStop();
      } else {
        localStart(mediaRef.current!);
      }
    }
  }, [
    wsStatus,
    liveRec,
    localRec,
    wsStart,
    wsStop,
    liveStart,
    liveStop,
    localStart,
    localStop,
  ]);

  useEffect(() => {
    if (!mediaRef.current) return;
    if (webrtcStream) {
      mediaRef.current.srcObject = webrtcStream;
    } else if (streamSrc) {
      mediaRef.current.src = streamSrc;
      mediaRef.current.srcObject = null;
    }
  }, [webrtcStream, streamSrc]);

  // 5) whenever your MediaRecorder gives you a blob, upload + invalidate
  React.useEffect(() => {
    if (!localRec && lastBlob) {
      const form = new FormData();
      form.append("files", lastBlob, `fallback_${Date.now()}.webm`);
      form.append("batch", "VideoCapture");
      fetch("/api/v1/upload", { method: "POST", body: form })
        .then(() => queryClient.invalidateQueries(["assets"]))
        .catch(console.error);
    }
  }, [localRec, lastBlob, queryClient]);

  useEffect(() => {
    sendJSON({ action: "list_devices" } as ListDevicesMsg);

    // If the backend never responds, enumerate local devices after 1s and
    // merge them into allDevicesSeen so the dropdown still lists webcams.
    const fallbackTimer = setTimeout(async () => {
      try {
        const local = await navigator.mediaDevices.enumerateDevices();
        const ids = local.filter(d => d.kind === 'videoinput').map(d => d.deviceId);
        setAllDevicesSeen(prev => {
          if (prev.length > 0) return prev;
          const merged = mergeDeviceIds(prev, ids);
          window.localStorage.setItem('cameraDevices', JSON.stringify(merged));
          return merged;
        });
      } catch {
        /* ignore */
      }
    }, 1000);

    const handler = (ev: MessageEvent) => {
      try {
        const msg = JSON.parse(ev.data) as InboundMsg | DeviceListEvt;
        if (msg.event === "device_list") {
          const nowList = Array.isArray(msg.data)
            ? msg.data.map((d) => d.path)
            : [];

          setDevices(nowList);

          // Merge with all previously seen devices, guarding against non-arrays
          setAllDevicesSeen(prev => {
            const merged = mergeDeviceIds(prev, nowList);
            window.localStorage.setItem('cameraDevices', JSON.stringify(merged));
            return merged;
          });

          // Fallback logic for selectedDevice
          if (!nowList.includes(selectedDevice)) {
            // Try to restore last selection from localStorage
            const lastSelected =
              window.localStorage.getItem("lastSelectedDevice");
            if (lastSelected && nowList.includes(lastSelected)) {
              setSelectedDevice(lastSelected);
              // Optionally notify backend:
              sendJSON({
                action: "select_stream",
                feed: "main",
                device: lastSelected,
              } as SelectStreamMsg);
            } else if (nowList.length > 0) {
              setSelectedDevice(nowList[0]);
              sendJSON({
                action: "select_stream",
                feed: "main",
                device: nowList[0],
              } as SelectStreamMsg);
            } else {
              setSelectedDevice("");
            }
          }

          // Set device info if available
          const info =
            msg.data.find((d) => d.path === selectedDevice) || msg.data[0];
          if (info) setDeviceInfo(info);
        }
      } catch {}
    };

    window.addEventListener("video-socket-message", handler as any);
    return () => {
      window.removeEventListener("video-socket-message", handler as any);
      clearTimeout(fallbackTimer);
    };
  }, [sendJSON, selectedDevice]);

  // Sync preview settings to the selected device’s capabilities
  useEffect(() => {
    const { width, height, fps } = deviceInfo;
    if (width > 0 && height > 0 && fps > 0) {
      setPreviewWidth(width);
      setPreviewHeight(height);
      // round the incoming fps to the nearest integer
      const roundedFps = Math.round(fps);
      setPreviewFps(roundedFps);
    }
  }, [deviceInfo]);

  const handleDeviceChange = useCallback(
    (device: string) => {
      setSelectedDevice(device); // context-driven update
      sendJSON({
        action: "select_stream",
        feed: "main",
        device,
      } as SelectStreamMsg);
    },
    [sendJSON, setSelectedDevice],
  );

  const handleCodecChange = useCallback(
    (newCodec: Codec) => {
      setSelectedCodec(newCodec); // context-driven update
      sendJSON({ action: "set_codec", codec: newCodec } as SetCodecMsg);
    },
    [sendJSON, setSelectedCodec],
  );

  /** 3) Typed inbound socket handler */
  useEffect(() => {
    const onSocket = (ev: MessageEvent) => {
      let msg: InboundMsg;
      try {
        msg = JSON.parse(ev.data);
      } catch {
        return;
      }

      switch (msg.event) {
        case "recording_status":
          // Use server-driven recording time
          setRecordingTime(msg.data.elapsed);
          break;

        case "recording_started":
          setRecordingTime(0); // Reset timer on new recording
          break;

        case "recording_stopped":
          break;

        case "battery":
          setBatteryLevel(msg.data.level);
          break;
      }
    };

    window.addEventListener("video-socket-message", onSocket as any);
    return () =>
      window.removeEventListener("video-socket-message", onSocket as any);
  }, []);

  // Battery drain simulation (remove if backend provides real data)
  useEffect(() => {
    const interval = setInterval(() => {
      if (isRecording && Math.random() < 0.1) {
        setBatteryLevel((prev) => Math.max(0, prev - 1));
      }
    }, 5000);

    return () => clearInterval(interval);
  }, [isRecording]);

  // Histogram animation (remove if backend provides real data)
  //useEffect(() => {
  //const interval = setInterval(() => {
  //setHistogramData(prev => prev.map(() => Math.random() * 80 + 10));
  //}, 2000);

  //return () => clearInterval(interval);
  //}, []);

  const handleToggleOverlay = useCallback(
    (overlay: "focusPeaking" | "zebras" | "falseColor") => {
      const enabled =
        overlay === "focusPeaking"
          ? !focusPeakingActive
          : overlay === "zebras"
            ? !zebrasActive
            : !falseColorActive;
      sendJSON({
        action: "toggle_overlay",
        overlay,
        enabled,
      } as ToggleOverlayMsg);
    },
    [focusPeakingActive, zebrasActive, falseColorActive, sendJSON],
  );

  const handleFullscreenToggle = useCallback(() => {
    const videoElement = document.querySelector(
      ".camera-video-feed",
    ) as HTMLElement;
    if (!videoElement) return;
    if (
      !document.fullscreenElement &&
      !(document as any).webkitFullscreenElement &&
      !(document as any).mozFullScreenElement &&
      !(document as any).msFullscreenElement
    ) {
      if (videoElement.requestFullscreen) {
        videoElement.requestFullscreen();
      } else if ((videoElement as any).webkitRequestFullscreen) {
        (videoElement as any).webkitRequestFullscreen();
      } else if ((videoElement as any).mozRequestFullScreen) {
        (videoElement as any).mozRequestFullScreen();
      } else if ((videoElement as any).msRequestFullscreen) {
        (videoElement as any).msRequestFullscreen();
      }
    } else {
      if (document.exitFullscreen) {
        document.exitFullscreen();
      } else if ((document as any).webkitExitFullscreen) {
        (document as any).webkitExitFullscreen();
      } else if ((document as any).mozCancelFullScreen) {
        (document as any).mozCancelFullScreen();
      } else if ((document as any).msExitFullscreen) {
        (document as any).msExitFullscreen();
      }
    }
  }, []);

<<<<<<< HEAD
  const { orientation } = useOrientationAspect(mediaRef);
  const { width: boxWidth, height: boxHeight } = useVideoBox(mediaRef);
=======
  const { orientation, aspect } = useOrientationAspect(mediaRef);
>>>>>>> 9ce64219

  return (
    <div className="w-full h-screen min-h-[100dvh] bg-gradient-to-br from-gray-900 to-black text-white font-sans overflow-hidden select-none flex flex-col">
      {/* Custom Styles */}
      <style jsx>{`
        @keyframes blink {
          0%,
          50% {
            opacity: 1;
          }
          51%,
          100% {
            opacity: 0.3;
          }
        }
        @keyframes pulse {
          0% {
            transform: scale(1);
            opacity: 1;
          }
          100% {
            transform: scale(1.2);
            opacity: 0.7;
          }
        }
        @keyframes recordBlink {
          0%,
          50% {
            opacity: 1;
          }
          51%,
          100% {
            opacity: 0.7;
          }
        }
        @keyframes recordPulse {
          0% {
            box-shadow: 0 0 0 0 rgba(255, 0, 0, 0.7);
          }
          70% {
            box-shadow: 0 0 0 6px rgba(255, 0, 0, 0);
          }
          100% {
            box-shadow: 0 0 0 0 rgba(255, 0, 0, 0);
          }
        }
        .status-dot-active {
          animation: blink 1s infinite;
        }
        .status-dot-recording {
          animation: pulse 0.5s infinite;
        }
        .recording-blink {
          animation: recordBlink 1s infinite;
        }
        .record-pulse {
          animation: recordPulse 0.8s infinite;
        }
      `}</style>

      {/* Top Status Bar */}
      <div className="h-11 bg-gradient-to-b from-gray-700 to-gray-800 flex justify-between items-center px-4 border-b border-gray-600">
        <div className="text-orange-500 font-bold text-base tracking-wider">
          CDAPROD
        </div>
        <div className="flex gap-5 items-center">
          <div className="flex items-center gap-1.5 text-xs text-gray-300">
            <div
              className={`w-1.5 h-1.5 rounded-full bg-green-500 status-dot-active`}
            ></div>
            <span>PWR</span>
          </div>
          <div className="flex items-center gap-1.5 text-xs text-gray-300">
            <div
              className={`w-1.5 h-1.5 rounded-full ${isRecording ? "bg-red-500 status-dot-recording" : "bg-gray-600"}`}
            ></div>
            <span>REC</span>
          </div>
          <div className="flex items-center gap-1.5 text-xs text-gray-300">
            <div className="w-1.5 h-1.5 rounded-full bg-green-500 status-dot-active"></div>
            <span>INPUT</span>
          </div>
          <div className="flex items-center gap-1.5 text-xs text-gray-300">
            <div
              className={`w-1.5 h-1.5 rounded-full ${isRecording ? "bg-green-500 status-dot-active" : "bg-gray-600"}`}
            ></div>
            <span>SSD</span>
          </div>
        </div>
      </div>

      {/* Main Content Area */}
      <div className={`flex flex-1 ${orientation === 'portrait' ? 'flex-col' : ''}`}>
        <div
          className={`flex-1 bg-black relative m-2 border-2 border-gray-700 rounded flex items-center justify-center overflow-hidden`}
<<<<<<< HEAD
=======
          style={{ aspectRatio: aspect ? aspect.toString() : undefined }}
>>>>>>> 9ce64219
        >
          {/* 1) The preview wrapper */}
          <div
            className="relative"
            style={{ width: boxWidth, height: boxHeight }}
          >
            <video
              ref={mediaRef}
              src={streamSrc}
              className="camera-video-feed w-full h-full object-contain"
              controls
              autoPlay
              muted
              playsInline
              loop={isFallback}
            />

            {/* Fullscreen toggle */}
            <button
              className="absolute bottom-4 right-4 bg-black/70 text-white text-xs px-3 py-1 rounded hover:bg-black/90 transition-opacity duration-200 opacity-70 hover:opacity-100 z-10"
              onClick={handleFullscreenToggle}
            >
              ⛶ Fullscreen
            </button>

            {/* GPU-accelerated overlays */}
            <FocusPeakingOverlay
              texture={mediaRef.current}
              resolution={[previewWidth, previewHeight]}
              enabled={focusPeakingActive}
            />
            <ZebraOverlay texture={mediaRef.current} enabled={zebrasActive} />
            <FalseColorOverlay
              texture={mediaRef.current}
              enabled={falseColorActive}
            />
          </div>

          {/* Recording indicator */}
          {isRecording && (
            <div className="absolute top-4 right-4 bg-red-600/90 text-white px-4 py-2 rounded-full font-bold text-xs recording-blink">
              ● REC {formatDuration(recordingTime)}
            </div>
          )}

          {/* Input info badge */}
          <div className="absolute top-4 left-4 bg-black/80 p-2.5 rounded text-xs leading-relaxed">
            <div>
              {deviceInfo.width}×{deviceInfo.height}
            </div>
            <div>{deviceInfo.fps.toFixed(2)} fps</div>
            <div>{selectedDevice.replace("/dev/", "")}</div>
          </div>

          {/* Timecode display */}
          <div className="absolute bottom-4 left-4 bg-black/90 px-3 py-2 rounded font-mono text-base text-green-500 font-bold">
            {format()}
          </div>
        </div>

        {/* Control Panel */}
        <div className={`bg-gradient-to-b from-gray-700 to-gray-900 p-3 overflow-y-auto ${orientation === 'portrait' ? 'w-full border-t border-gray-700 m-2' : 'w-45 border-l border-gray-700'}`}>
          {/* ◆ Device & Codec Selectors ◆ */}
          <div className="mb-4 bg-black/20 border border-gray-600 rounded-md p-2.5">
            <div className="text-orange-500 text-xs font-bold uppercase mb-2 tracking-wide">
              Source & Codec
            </div>

            {/* Device dropdown */}
            <label className="text-xs text-gray-300">Input:</label>
            <select
              value={selectedDevice}
              onChange={(e) => handleDeviceChange(e.target.value)}
              className="w-full mb-2 p-1 bg-gray-800 text-white text-sm rounded"
              disabled={devices.length === 0}
            >
              {devices.length === 0 ? (
                <option value="">No cameras found</option>
              ) : (
                devices.map((dev) => (
                  <option key={dev} value={dev}>
                    {dev}
                  </option>
                ))
              )}
            </select>

            {/* Codec dropdown */}
            <label className="text-xs text-gray-300">Codec:</label>
            <select
              value={selectedCodec}
              onChange={(e) => handleCodecChange(e.target.value as Codec)}
              className="w-full p-1 bg-gray-800 text-white text-sm rounded"
            >
              <option value="h264">H.264</option>
              <option value="hevc">HEVC</option>
            </select>
          </div>

          {/* Recording Controls */}
          <div className="mb-4 bg-black/30 border border-gray-600 rounded-md p-2.5">
            <div className="text-orange-500 text-xs font-bold uppercase mb-2 tracking-wide">
              Record
            </div>

            <RecordButton
              onStart={() => {
                handleRecordToggle();
              }}
              onStop={() => {
                handleRecordToggle();
                lastClipRef.current = "latest";
              }}
            />

            <button
              onClick={() => openModal("dam-explorer")}
              className="w-full p-2 mb-1 bg-gradient-to-br from-gray-600 to-gray-700 border border-gray-500 rounded text-white text-xs cursor-pointer transition-all duration-200 hover:from-gray-500 hover:to-gray-600 hover:-translate-y-0.5"
            >
              ▶ PLAY
            </button>
            <button
              onClick={() => openModal("provision-device")}
              className="w-full p-2 mb-1 bg-gradient-to-br from-gray-600 to-gray-700 border border-gray-500 rounded text-white text-xs cursor-pointer transition-all duration-200 hover:from-gray-500 hover:to-gray-600 hover:-translate-y-0.5"
            >
              Provision Device
            </button>
          </div>

          {/* Monitoring Tools */}
          <div className="mb-4 bg-black/30 border border-gray-600 rounded-md p-2.5">
            <div className="text-orange-500 text-xs font-bold uppercase mb-2 tracking-wide">
              Monitor
            </div>

            {(["focusPeaking", "zebras", "falseColor"] as const).map((o) => {
              const active =
                o === "focusPeaking"
                  ? focusPeakingActive
                  : o === "zebras"
                    ? zebrasActive
                    : falseColorActive;
              const label =
                o === "focusPeaking"
                  ? "Focus Peaking"
                  : o === "zebras"
                    ? "Zebras"
                    : "False Color";

              return (
                <button
                  key={o}
                  className={`
                    w-full p-2 mb-1 bg-gradient-to-br border rounded text-white text-xs
                    cursor-pointer transition-all duration-200 hover:-translate-y-0.5 
                    ${
                      active
                        ? "from-orange-600 to-orange-800 border-orange-600 shadow-lg shadow-orange-500/30"
                        : "from-gray-600 to-gray-700 border-gray-500 hover:from-gray-500 hover:to-gray-600"
                    }
                  `}
                  onClick={() => handleToggleOverlay(o)}
                >
                  {label}
                </button>
              );
            })}
          </div>

          {/* Display Settings */}
          <div className="mb-4 bg-black/30 border border-gray-600 rounded-md p-2.5">
            <div className="text-orange-500 text-xs font-bold uppercase mb-2 tracking-wide">
              Display
            </div>

            <div className="mb-3">
              <div className="flex justify-between text-xs text-gray-300 mb-1">
                <span>Brightness</span>
                <span>{brightness}%</span>
              </div>
              <input
                type="range"
                min="0"
                max="100"
                value={brightness}
                onChange={(e) => setBrightness(parseInt(e.target.value))}
                className="w-full h-1 bg-gray-600 rounded outline-none slider-thumb"
                style={sliderBackgroundStyle(brightness)}
              />
            </div>

            <div className="mb-3">
              <div className="flex justify-between text-xs text-gray-300 mb-1">
                <span>Contrast</span>
                <span>{contrast}%</span>
              </div>
              <input
                type="range"
                min="0"
                max="200"
                value={contrast}
                onChange={(e) => setContrast(parseInt(e.target.value))}
                className="w-full h-1 bg-gray-600 rounded outline-none"
                style={sliderBackgroundStyle(contrast / 2)}
              />
            </div>

            <div className="mb-3">
              <div className="flex justify-between text-xs text-gray-300 mb-1">
                <span>Saturation</span>
                <span>{saturation}%</span>
              </div>
              <input
                type="range"
                min="0"
                max="200"
                value={saturation}
                onChange={(e) => setSaturation(parseInt(e.target.value))}
                className="w-full h-1 bg-gray-600 rounded outline-none"
                style={sliderBackgroundStyle(saturation / 2)}
              />
            </div>
          </div>

          {/* Audio Monitoring */}
          <div className="mb-4 bg-black/30 border border-gray-600 rounded-md p-2.5">
            <div className="text-orange-500 text-xs font-bold uppercase mb-2 tracking-wide">
              Audio
            </div>
            <button className="w-full p-2 mb-1 bg-gradient-to-br from-orange-600 to-orange-800 border border-orange-600 shadow-lg shadow-orange-500/30 rounded text-white text-xs cursor-pointer transition-all duration-200 hover:-translate-y-0.5">
              Audio Meters
            </button>

            <div className="mb-3">
              <div className="flex justify-between text-xs text-gray-300 mb-1">
                <span>Volume</span>
                <span>{volume}%</span>
              </div>
              <input
                type="range"
                min="0"
                max="100"
                value={volume}
                onChange={(e) => setVolume(parseInt(e.target.value))}
                className="w-full h-1 bg-gray-600 rounded outline-none"
                style={sliderBackgroundStyle(volume)}
              />
            </div>
          </div>

          {/* Waveform Monitor */}
          <div className="mb-4 bg-black/30 border border-gray-600 rounded-md p-2.5">
            <div className="text-orange-500 text-xs font-bold uppercase mb-2 tracking-wide">
              Waveform
            </div>
            <WaveformMonitor
              source={mediaRef.current}
              width={200}
              height={60}
              enabled={showScopes}
            />
          </div>

          {/* Histogram */}
          <div className="mb-4 bg-black/30 border border-gray-600 rounded-md p-2.5">
            <div className="text-orange-500 text-xs font-bold uppercase mb-2 tracking-wide">
              Histogram
            </div>
            <HistogramMonitor
              source={mediaRef.current}
              width={200}
              height={40}
              enabled={showScopes}
            />
          </div>
        </div>
      </div>

      {/* Bottom Status Bar */}
      <div className="h-10 bg-gradient-to-b from-gray-800 to-gray-900 border-t border-gray-700 flex items-center justify-between px-4">
        <div className="text-xs text-gray-300 flex gap-4">
          <span>ProRes 422 HQ</span>
          <span>4K UHD 29.97p</span>
          <span>Storage: 847GB Free</span>
        </div>
        <div className="flex items-center gap-1.5 text-xs">
          <div className="w-6 h-3 border border-gray-300 rounded-sm relative">
            <div
              className={`h-full rounded-sm transition-all duration-300 ${batteryLevel < 20 ? "bg-red-500" : "bg-green-500"}`}
              style={batteryLevelStyle(batteryLevel)}
            ></div>
            <div className="w-0.5 h-1.5 bg-gray-300 absolute -right-0.5 top-0.5 rounded-r-sm"></div>
          </div>
          <span className="text-gray-300">{batteryLevel}%</span>
        </div>
      </div>
    </div>
  );
};

export default CameraMonitor;<|MERGE_RESOLUTION|>--- conflicted
+++ resolved
@@ -12,10 +12,7 @@
 import { useModal } from "@/providers/ModalProvider";
 import { sliderBackgroundStyle, batteryLevelStyle } from "@/styles/theme";
 import useOrientationAspect from "@/hooks/useOrientationAspect";
-<<<<<<< HEAD
 import useVideoBox from "@/hooks/useVideoBox";
-=======
->>>>>>> 9ce64219
 
 // overlays (no-SSR)
 const FocusPeakingOverlay = dynamic(
@@ -488,12 +485,8 @@
     }
   }, []);
 
-<<<<<<< HEAD
   const { orientation } = useOrientationAspect(mediaRef);
   const { width: boxWidth, height: boxHeight } = useVideoBox(mediaRef);
-=======
-  const { orientation, aspect } = useOrientationAspect(mediaRef);
->>>>>>> 9ce64219
 
   return (
     <div className="w-full h-screen min-h-[100dvh] bg-gradient-to-br from-gray-900 to-black text-white font-sans overflow-hidden select-none flex flex-col">
@@ -589,10 +582,7 @@
       <div className={`flex flex-1 ${orientation === 'portrait' ? 'flex-col' : ''}`}>
         <div
           className={`flex-1 bg-black relative m-2 border-2 border-gray-700 rounded flex items-center justify-center overflow-hidden`}
-<<<<<<< HEAD
-=======
           style={{ aspectRatio: aspect ? aspect.toString() : undefined }}
->>>>>>> 9ce64219
         >
           {/* 1) The preview wrapper */}
           <div
