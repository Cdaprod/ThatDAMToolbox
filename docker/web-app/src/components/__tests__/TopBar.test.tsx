--- conflicted
+++ resolved
@@ -32,7 +32,6 @@
   assert.equal(shouldHideSidebar('/dashboard/camera-monitor'), false)
 })
 
-<<<<<<< HEAD
 test('Explorer button triggers dam-explorer modal', async () => {
   const sidebarPath = path.resolve(__dirname, '../../hooks/useSidebar.js')
   const modalPath = path.resolve(__dirname, '../../providers/ModalProvider.js')
@@ -60,7 +59,7 @@
   sidebarMod.useSidebar = origUseSidebar
   modalMod.useModal = origUseModal
   delete require.cache[topBarPath]
-=======
+
 test('TopBar link includes tenant', () => {
   const html = renderToString(
     <TenantProvider tenant="acme">
@@ -70,5 +69,4 @@
     </TenantProvider>
   )
   assert.ok(html.includes('/acme/dashboard/dam-explorer'))
->>>>>>> 3796c37c
 })