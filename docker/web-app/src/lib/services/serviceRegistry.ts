// Frontend service façade selecting implementations via plugins
import { AppConfig } from '../config';
import { can } from './policy';
import { find } from './plugins';
import './builtins';

export const Services = {
  async analyzeMotion(url: string, opts: { thresholdPct: number; minIdleMs: number; fps: number }) {
    if (!(await can('media.analyze'))) throw new Error('Not authorized');
    const local = find('video.analyze.motion');
    if (local) return local.impl.analyzeMotion(url, opts);
    throw new Error('No analyzer plugin available');
  },

  async renderSequence(file: File, sequence: any): Promise<Blob> {
    if (!(await can('media.render'))) throw new Error('Not authorized');
    const remote = AppConfig.mediaApiBase && find('sequence.render');
    if (remote) return remote.impl.renderSequence(file, sequence);
    const form = new FormData();
    form.append('file', file);
    form.append(
      'sequence',
      new Blob([JSON.stringify(sequence)], { type: 'application/json' }),
      'sequence.json'
    );
    const base = AppConfig.mediaApiBase || '';
    const res = await fetch(`${base}/v1/render/sequence`, {
      method: 'POST',
      body: form,
    });
<<<<<<< HEAD
    if (!res.ok) throw new Error(`render failed: ${res.status}`);
=======
    if (!res.ok) throw new Error(`render stub failed: ${res.status}`);
>>>>>>> 3e55a8ef
    return await res.blob();
  },
};
<|MERGE_RESOLUTION|>--- conflicted
+++ resolved
@@ -28,11 +28,9 @@
       method: 'POST',
       body: form,
     });
-<<<<<<< HEAD
+    
     if (!res.ok) throw new Error(`render failed: ${res.status}`);
-=======
-    if (!res.ok) throw new Error(`render stub failed: ${res.status}`);
->>>>>>> 3e55a8ef
+
     return await res.blob();
   },
 };
