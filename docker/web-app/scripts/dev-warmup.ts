/**
 * Dev warmup: after `next dev` boots, ping a list of routes once to trigger compilation.
 * Usage: tsx scripts/dev-warmup.ts
 * Example: npm run dev:warm
 */
import http from 'http'

const HOST = process.env.WARMUP_HOST || 'localhost'
const PORT = Number(process.env.WARMUP_PORT || 3000)

export function getRoutes(): string[] {
  const tenant = process.env.WARMUP_TENANT || 'demo'
  const defaults = [
    '/',
    `/${tenant}/dashboard`,
    `/${tenant}/dashboard/camera-monitor`,
    `/${tenant}/dashboard/dam-explorer`,
    `/${tenant}/account`,
  ]
  return (process.env.WARM_ROUTES || defaults.join(','))
    .split(',')
    .map((s) => s.trim())
    .filter(Boolean)
<<<<<<< HEAD
    .map((r) => {
      if (r === '/' || r.startsWith(`/${tenant}`) || r.startsWith('/api')) {
        return r
      }
      const path = r.startsWith('/') ? r : `/${r}`
      return `/${tenant}${path}`
    })
=======
>>>>>>> 4bd58799
}

function wait(ms: number) {
  return new Promise((r) => setTimeout(r, ms))
}

async function waitForServer(timeoutMs = 90_000): Promise<boolean> {
  const start = Date.now()
  while (Date.now() - start < timeoutMs) {
    try {
      await new Promise<void>((resolve, reject) => {
        const req = http.request(
          { host: HOST, port: PORT, path: '/', method: 'GET' },
          (res) => {
            res.resume()
            resolve()
          },
        )
        req.on('error', reject)
        req.end()
      })
      return true
    } catch {
      /* not up yet */
    }
    await wait(750)
  }
  return false
}

async function ping(path: string): Promise<void> {
  return new Promise((resolve) => {
    const req = http.request(
      { host: HOST, port: PORT, path, method: 'GET' },
      (res) => {
        res.resume()
        resolve()
      },
    )
    req.on('error', () => resolve()) // don’t crash dev on a bad route
    req.end()
  })
}

export async function warmup(): Promise<void> {
  const ok = await waitForServer()
  if (!ok) {
    console.warn('[warmup] Dev server not detected in time; skipping warmup.')
    process.exit(0)
  }
  const routes = getRoutes()
  console.log(`[warmup] Warming ${routes.length} route(s)…`)
  // ping serially to avoid stampeding the compiler
  for (const r of routes) {
    process.stdout.write(`  → ${r} … `)
    const t0 = Date.now()
    await ping(r)
    console.log(`${Date.now() - t0} ms`)
    // small delay gives the dev compiler breathing room
    await wait(200)
  }
  console.log('[warmup] Done.')
}

if (process.env.NODE_ENV !== 'test') {
  warmup()
}<|MERGE_RESOLUTION|>--- conflicted
+++ resolved
@@ -21,7 +21,6 @@
     .split(',')
     .map((s) => s.trim())
     .filter(Boolean)
-<<<<<<< HEAD
     .map((r) => {
       if (r === '/' || r.startsWith(`/${tenant}`) || r.startsWith('/api')) {
         return r
@@ -29,8 +28,7 @@
       const path = r.startsWith('/') ? r : `/${r}`
       return `/${tenant}${path}`
     })
-=======
->>>>>>> 4bd58799
+
 }
 
 function wait(ms: number) {
