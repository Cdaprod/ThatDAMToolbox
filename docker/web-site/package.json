--- conflicted
+++ resolved
@@ -1,27 +1,15 @@
 {
-<<<<<<< HEAD
   "name": "thatdamtoolbox-web-site",
-=======
-  "name": "thatdamtoolbox-website",
->>>>>>> c9f9ff55
   "private": true,
   "scripts": {
     "dev": "next dev",
     "build": "next build",
-<<<<<<< HEAD
-    "test": "node --test src/lib/sendMail.test.js"
-  },
-  "dependencies": {
-    "@cdaprod/design-tokens": "^0.3.2",
-    "next": "^14.2.10",
-    "react": "^18.3.1",
-    "react-dom": "^18.3.1"
-=======
     "start": "node start.js start",
     "test": "node --test src/lib/sendMail.test.js && node --test -r ts-node/register src/lib/email/sendgrid.test.js",
     "postinstall": "node -e \"try{require('child_process').execSync('npx --yes next telemetry disable',{stdio:'ignore'})}catch{}\""
   },
   "dependencies": {
+    "@cdaprod/design-tokens": "^0.3.2",
     "amqplib": "^0.10.3",
     "next": "^14.2.10",
     "react": "^18.3.1",
@@ -35,6 +23,5 @@
     "@types/react-dom": "^18.3.0",
     "typescript": "^5.5.4",
     "ts-node": "^10.9.2"
->>>>>>> c9f9ff55
   }
 }