--- conflicted
+++ resolved
@@ -2,9 +2,5 @@
 module.exports = {
   experimental: { appDir: true },
   output: 'standalone',
-<<<<<<< HEAD
-}
-=======
-  transpilePackages: ['@cdaprod/design-tokens']
-}
->>>>>>> 5b7cc6c2
+
+}