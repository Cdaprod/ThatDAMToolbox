--- conflicted
+++ resolved
@@ -824,13 +824,12 @@
 git clone https://github.com/Cdaprod/ThatDAMToolbox.git
 cd ThatDAMToolbox
 
-<<<<<<< HEAD
+
 # Build Go service images (run from repo root)
 docker compose build overlay-hub supervisor runner
-=======
+
 # install workspace dependencies
 npm install
->>>>>>> 5b7cc6c2
 
 # Build and run with Docker Compose
 docker compose up -d
