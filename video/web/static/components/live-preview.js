--- conflicted
+++ resolved
@@ -9,10 +9,7 @@
  * Tries to negotiate a WebRTC WHEP session for low-latency preview.
  * Falls back to HLS (`/hwcapture/live/stream.m3u8`) or a demo clip when
  * features are unavailable.
- */
-
-<<<<<<< HEAD
-/**
+ *
  * negotiateWHEP posts an SDP offer and returns the answer SDP.
  * Example:
  *   const ans = await negotiateWHEP('/whep/camera1', offer);
@@ -27,13 +24,6 @@
   const data = await res.json();
   return data.sdp;
 }
-=======
-document.addEventListener("DOMContentLoaded", () => {
-  const selects  = Array.from(document.querySelectorAll(".capDev"));
-  const previews = Array.from(document.querySelectorAll(".prevImg"));
-  const btn      = document.getElementById("startAll");
-  const jobIds   = Array(selects.length).fill(null);
->>>>>>> 30b6826b
 
 /**
  * initLivePreview attaches a live stream to the provided video element.
@@ -70,7 +60,6 @@
       video.src = '/hwcapture/live/stream.m3u8';
       return 'hls';
     }
-<<<<<<< HEAD
   } catch (err) {
     // ignored, fall through to demo
   }
@@ -91,60 +80,6 @@
       } catch (err) {
         console.error('live-preview element:', err);
       }
-=======
-    btn.disabled = true; // prevent double clicks
-    const allRecording = jobIds.every(id => id);
-    if (!allRecording) {
-      // START
-      Promise.all(
-        selects.map((sel, idx) =>
-          fetch(`/hwcapture/record?device=${encodeURIComponent(sel.value)}&fname=cam${idx + 1}.mp4`, {
-            method: "POST",
-          }).then(r => {
-            if (!r.ok) throw new Error("start failed");
-            return r.json();
-          }).then(data => {
-            jobIds[idx] = data.job;
-            return true;
-          })
-        )
-      )
-      .then(() => {
-        if (jobIds.some(id => !id)) throw new Error("Failed to start one or more recordings");
-        btn.textContent = "⏹ Stop both";
-        btn.classList.add("recording");
-      })
-      .catch((err) => {
-        alert("Could not start recording: " + err.message);
-        console.error("live-preview.js:", err);
-        jobIds.fill(null);
-      })
-      .finally(() => {
-        btn.disabled = false;
-      });
-    } else {
-      // STOP
-      Promise.all(
-        jobIds.map((job) =>
-          fetch(`/hwcapture/record/${job}`, {
-            method: "DELETE",
-          })
-        )
-      )
-      .then((results) => {
-        if (results.some(r => !r.ok)) throw new Error("Failed to stop one or more recordings");
-        jobIds.fill(null);
-        btn.textContent = "▶ Start both";
-        btn.classList.remove("recording");
-      })
-      .catch((err) => {
-        alert("Could not stop recording: " + err.message);
-        console.error("live-preview.js:", err);
-      })
-      .finally(() => {
-        btn.disabled = false;
-      });
->>>>>>> 30b6826b
     }
   }
 
