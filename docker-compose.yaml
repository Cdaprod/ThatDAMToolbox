
########################################################################
# Root "/docker-compose.yaml"
########################################################################
name: thatdamtoolbox

# Set IMAGE_TAG to control cdaprod image tags (default: dev)


########################################################################
# Optionally Included Infra-Grade Services
########################################################################
include:
  - path: ./docker/compose/docker-compose.postgres.yaml
  - path: ./docker/compose/docker-compose.weaviate.yaml
  - path: ./docker/compose/docker-compose.minio.yaml
  - path: ./docker/compose/docker-compose.discovery.yaml


########################################################################
# Network Bridge "damnet"
########################################################################
networks:
  damnet:
    driver: bridge


services:
  ########################################################################
  # Auth: Bridge (cloud/on-prem flip) + optional Keycloak
  ########################################################################
  auth-bridge:
    build:
      context: .
      dockerfile: docker/auth-bridge/Dockerfile
    image: cdaprod/auth-bridge:${IMAGE_TAG:-dev}
    container_name: thatdamtoolbox-auth
    networks: [damnet]
    ports: ["8081:8081"]
    # Pick provider at runtime: "auth0" or "keycloak"
    environment:
      OIDC_PROVIDER: "${OIDC_PROVIDER:-auth0}"
      # Auth0 defaults (ignored if provider=keycloak)
      OIDC_ISSUER: "${AUTH0_ISSUER:-https://example.us.auth0.com/}"
      OIDC_CLIENT_ID: "${AUTH0_CLIENT_ID:-changeme}"
      OIDC_CLIENT_SECRET: "${AUTH0_CLIENT_SECRET:-changeme}"
      OIDC_SCOPES: "openid profile email"
      AUTH_REDIRECT_BASE: "${AUTH_REDIRECT_BASE:-http://localhost:8081}"
      AUTH_COOKIE_DOMAIN: "${AUTH_COOKIE_DOMAIN:-localhost}"
      AUTH_ALLOWED_ORIGINS: "${AUTH_ALLOWED_ORIGINS:-http://localhost:3000}"
    healthcheck:
      test: ["CMD", "wget", "-qO-", "http://localhost:8081/health"]
      interval: 10s
      timeout: 3s
      retries: 5
    restart: unless-stopped
    profiles: ["auth0","keycloak"]  # available in both profiles

  keycloak:
    image: quay.io/keycloak/keycloak:24.0
    container_name: thatdamtoolbox-keycloak
    networks: [damnet]
    ports: ["8089:8080"]
    environment:
      KEYCLOAK_ADMIN: "admin"
      KEYCLOAK_ADMIN_PASSWORD: "admin"
    # Guard: only run when provider=keycloak (otherwise exit fast/no-op)
    command: ["sh","-lc","[ \"$${OIDC_PROVIDER:-auth0}\" = keycloak ] || { echo 'Keycloak disabled'; exit 0; }; exec /opt/keycloak/bin/kc.sh start-dev --import-realm"]
    volumes:
      - ./seeds/keycloak:/opt/keycloak/data/import:ro
    healthcheck:
      test: ["CMD", "wget", "-qO-", "http://localhost:8080/"]
      interval: 10s
      timeout: 5s
      retries: 10
    restart: unless-stopped
    profiles: ["keycloak"]  # only appears when keycloak profile is active

  ########################################################################
  # 0. one-shot host configurator (runs only with `--profile setup`)
  ########################################################################
  hotspot-installer:
    image: thatdam-hotspot-installer:${IMAGE_TAG:-dev}     # the image with setup.sh
    privileged: true                            # needs NET_ADMIN, etc.
    network_mode: host                          # touches wlan0 directly
    profiles: ["setup"]                         # ← won’t start in the main stack
    environment:
      SETUP_TOKEN_FILE: /run/secrets/dam_token  # setup.sh picks it up
    secrets:
      - source: dam_ephemeral_token
        target: dam_token                       # → /run/secrets/dam_token
    restart: "no"                               # it exits after writing configs


  ########################################################################
  # 1. public front-door (owns :80 / :443 on the Pi)
  ########################################################################
  gw:
    build:
      context: ./docker/nginx
      dockerfile: Dockerfile
    container_name: thatdamtoolbox-gateway
    #entrypoint: ["/entrypoint.sh"]
    entrypoint: ["/bin/sh","-lc",". /opt/shared/entrypoint-snippet.sh && /entrypoint.sh"]
    network_mode: host             # owns :80 / :443 on the Pi
    # profiles: ["gateway"]
    restart: unless-stopped
    depends_on:
      - api-gateway
      - video-web
      - video-api
      - thatdamtoolbox-discovery
    # If you choose bridge mode instead, comment network_mode and add:
    # networks: [damnet]
    # ports: ["80:80"]
    volumes:
<<<<<<< HEAD
      - ./docker/nginx/entrypoint.sh:/entrypoint.sh:ro
=======
      - ./host/services/shared/entrypoint-snippet.sh:/opt/shared/entrypoint-snippet.sh:ro
      #- ./host/services/gw/entrypoint.sh:/entrypoint.sh:ro
>>>>>>> be12e1f0
      - ./docker/nginx/templates:/etc/nginx/templates:ro
      - ./docker/web-app/build:/usr/share/nginx/html:ro
      - discovery-run:/run/discovery:ro
    healthcheck:
      test: ["CMD","curl","-fsS","http://127.0.0.1/health"]
      interval: 30s
      timeout: 5s
      retries: 3
      start_period: 15s
    logging:
      driver: json-file
      options: { max-size: "10m", max-file: "3" }


  ########################################################################
  # 2. infrastructure services
  ########################################################################
  rabbitmq:
    build:
      context: ./docker/rabbitmq
      dockerfile: Dockerfile
    image: cdaprod/thatdamtoolbox-rabbitmq:${IMAGE_TAG:-dev}   # was rabbitmq:3.13-alpine
    container_name: thatdamtoolbox-rabbitmq
    restart: unless-stopped
    networks: [damnet]
    hostname: rabbitmq
    environment:
      RABBITMQ_DEFAULT_USER: video
      RABBITMQ_DEFAULT_PASS: video
      RABBITMQ_DEFAULT_VHOST: /
    ports: ["5672:5672", "15672:15672"]   # 15672 optional (management UI)
    volumes:
      - rabbitmq_data:/var/lib/rabbitmq
    healthcheck:
      test: ["CMD", "rabbitmq-diagnostics", "ping"]
      interval: 10s
      timeout: 5s
      retries: 5


  ########################################################################
  # 3a. Golang- capture daemon (needs /dev + v4l2, so bridge is fine)
  ########################################################################
  capture-daemon:
    build:
      context: .
      dockerfile: host/services/capture-daemon/Dockerfile
    image: cdaprod/video-capture-daemon:${IMAGE_TAG:-dev}    # Can omit for local dev, keep for registry pushes
    container_name: thatdamtoolbox-capture-daemon
    networks: [damnet]
    init: false
    privileged: true                        # Needed for /dev and v4l2
    pid: host
    ports:
      - "${CAPTURE_DAEMON_HOST_PORT:-19000}:9000"
    environment:
      EVENT_BROKER_URL: "amqp://video:video@rabbitmq:5672/"
      NEXT_PUBLIC_LOGIN_URL: "https://idp.example.com/login"
      NEXT_PUBLIC_PLAUSIBLE_DOMAIN: "example.com"
      OVERLAY_HUB_URL: "http://overlay-hub:8090"
      REGISTRY_URL: "docker.io/cdaprod/capture-daemon:latest"  # Or your actual registry/repo URL
      CAPTURE_OUTDIR: "/records"
      AUTH_TOKEN: "devtoken"
      ICE_SERVERS: "stun:stun.l.google.com:19302"       # Optional STUN/TURN list
      FFMPEG_HWACCEL: ""                                # e.g. "cuda -hwaccel_device 0"
    volumes:
      - /dev:/dev
      - /lib/modules:/lib/modules:ro
      - ./data/modules/hwcapture/records:/records   # Adjust to your persistent record dir
      - discovery-run:/run/discovery:ro
    healthcheck:
      test: ["CMD", "curl", "-sf", "http://localhost:9000/devices"]
      interval: 10s
      timeout: 3s
      retries: 3
    restart: unless-stopped
    depends_on:
      - rabbitmq
      - overlay-hub
      - thatdamtoolbox-discovery


  ########################################################################
  # 3b. Golang - camera proxy  (device-agnostic + hot-plug)
  ########################################################################
  camera-proxy:
    build:
      context: .
      dockerfile: host/services/camera-proxy/Dockerfile
    image: cdaprod/camera-proxy:${IMAGE_TAG:-dev}
    container_name: thatdamtoolbox-camera-proxy
    networks: [damnet]
    ports: ["8000:8000"]
    # Device-agnostic, hot-plug capable:
    # - Mount the whole /dev so new /dev/video* nodes appear without restart
    # - Open cgroup rules for V4L2 (+DRM if you later use HW accel)
    # - No fixed `devices:` mapping, so it's idempotent on hosts with 0 cameras
    entrypoint: ["/entrypoint.sh"]
    volumes:
      - ./host/services/shared/entrypoint-snippet.sh:/opt/shared/entrypoint-snippet.sh:ro
      - ./host/services/camera-proxy/entrypoint.sh:/entrypoint.sh:ro
      - discovery-run:/run/discovery:ro
      - /dev:/dev:rw,rshared
    device_cgroup_rules:
      - "c 81:* rmw"     # video4linux (/dev/video*)
      - "c 226:* rmw"    # DRM (/dev/dri/*) -- safe to keep for future HW accel
    # Optional: drop this if you don't care about container user groups
    group_add:
      - video
    # If your Docker host blocks some ioctls, flip this on as a last resort:
    # privileged: true
    environment:
      EVENT_BROKER_URL: "amqp://video:video@rabbitmq:5672/"
      NEXT_PUBLIC_LOGIN_URL: "https://idp.example.com/login"
      NEXT_PUBLIC_PLAUSIBLE_DOMAIN: "example.com"
      OVERLAY_HUB_URL: "http://overlay-hub:8090"
      CAPTURE_DAEMON_URL: "http://capture-daemon:9000"
      CAPTURE_DAEMON_TOKEN: "devtoken"
      ICE_SERVERS: "stun:stun.l.google.com:19302"
      FFMPEG_HWACCEL: ""  # e.g. "cuda -hwaccel_device 0" when using NV encoders
    # Health is OK even with 0 devices; your app serves /healthz regardless.
    healthcheck:
      test: ["CMD","curl","-fsS","http://127.0.0.1:8000/health"]
      interval: 30s
      timeout: 5s
      retries: 3
      start_period: 20s
    restart: unless-stopped
    depends_on:
      - rabbitmq
      - overlay-hub
      - thatdamtoolbox-discovery


  ########################################################################
  # 3c. Golang - overlay hub
  ########################################################################
  overlay-hub:
    build:
      context: .
      dockerfile: host/services/overlay-hub/Dockerfile
    image: cdaprod/overlay-hub:${IMAGE_TAG:-dev}
    container_name: thatdamtoolbox-overlay-hub
    networks: [damnet]
    ports: ["8090:8090"]
    environment:
      JWKS_URL: "http://api-gateway:8080/.well-known/jwks.json"
    healthcheck:
      test: ["CMD", "wget", "-qO-", "http://localhost:8090/healthz"]
      interval: 10s
      timeout: 3s
      retries: 5
    entrypoint:
      - /bin/sh
      - -c
      - |
        echo "waiting for JWKS at http://api-gateway:8080/.well-known/jwks.json"
        until wget -qO- http://api-gateway:8080/.well-known/jwks.json >/dev/null 2>&1; do
          sleep 2
        done
        exec /app/overlay-hub
    depends_on:
      - api-gateway
    restart: unless-stopped


  supervisor:
    build:
      context: .
      dockerfile: host/services/supervisor/Dockerfile
    image: cdaprod/supervisor:${IMAGE_TAG:-dev}
    container_name: thatdamtoolbox-supervisor
    networks: [damnet]
    ports: ["8070:8070"]
    environment:
      SUPERVISOR_API_KEY: "changeme"
      EVENT_BROKER_URL: "amqp://video:video@rabbitmq:5672/"
      EVENT_PREFIX: "overlay"
    healthcheck:
      test: ["CMD", "wget", "-qO-", "http://localhost:8070/health"]
      interval: 10s
      timeout: 3s
      retries: 5
    depends_on:
      - rabbitmq
    restart: unless-stopped


  runner:
    build:
      context: .
      dockerfile: host/services/runner/Dockerfile
    image: cdaprod/runner:${IMAGE_TAG:-dev}
    container_name: thatdamtoolbox-runner
    networks: [damnet]
    environment:
      SUPERVISOR_URL: "http://supervisor:8070"
    depends_on:
      - supervisor
    healthcheck:
      test: ["CMD", "sh", "-c", "pgrep runner >/dev/null"]
      interval: 10s
      timeout: 3s
      retries: 5
    restart: unless-stopped


  ########################################################################
  # 3d. Golang - host api gateway
  ########################################################################
  api-gateway:
    build:
      context: .
      dockerfile: host/services/api-gateway/Dockerfile
    image: cdaprod/api-gateway:${IMAGE_TAG:-dev}
    container_name: thatdamtoolbox-api-gateway
    networks: [damnet]
    ports: ["8085:8080"]
    environment:
      EVENT_BROKER_URL: "amqp://video:video@rabbitmq:5672/"
      NEXT_PUBLIC_LOGIN_URL: "https://idp.example.com/login"
      NEXT_PUBLIC_PLAUSIBLE_DOMAIN: "example.com"
    healthcheck:
      test: ["CMD", "wget", "-qO-", "http://localhost:8080/api/health"]
      interval: 10s
      timeout: 5s
      retries: 5
    depends_on:
      - rabbitmq
    restart: unless-stopped


  ########################################################################
  # 3e. Golang - host media api (video-api v2)
  ########################################################################
  media-api:
    profiles: ["media-api"]
    build:
      context: .
      dockerfile: host/services/media-api/Dockerfile
    image: cdaprod/media-api:${IMAGE_TAG:-dev}
    container_name: thatdamtoolbox-media-api
    networks: [damnet]
    ports: ["8081:8080"]
    environment:
      EVENT_BROKER_URL: "amqp://video:video@rabbitmq:5672/"
    depends_on:
      - rabbitmq


  ########################################################################
  # 4a. FastAPI back-end (mapped => reachable on host :8080)
  ########################################################################
  video-api:
    build:
      context: .
      dockerfile: Dockerfile            # Multi-arch build
    image: cdaprod/video:${IMAGE_TAG:-dev}
    container_name: thatdamtoolbox-video-api
    platform: linux/arm64               # Pi 5; drop for x86-64 dev
    # --- Networking (host-mode exposes 8080) ---
    # (Depriciated) network_mode: host
    networks: [damnet]
    ports: ["8080:8080"]              # Unneeded in host mode
    # --- Environment ---------------------------
    # privileged: true                  # depriciated for security compliance
    user: "1000:1000"
    # --- Device permissions & hotplug ----------
    devices: []
      #- /dev/video0:/dev/video0
      #- /dev/video1:/dev/video1
      #- /dev/vchiq:/dev/vchiq
      #- /dev/dri:/dev/dri               # DRM for encoders/GL
    device_cgroup_rules:
      - "c 81:* rmw"                    # hot-plug /dev/video*
    group_add:
      - "44"                            # video group (GID 44 on Pi OS)
    cap_add:
      - SYS_ADMIN                        # only if v4l2 needs ioctl that’s otherwise blocked
    environment:
      TZ:               "America/New_York"
      VIDEO_MODE:       "api"
      PYTHONWARNINGS:   >-
            ignore::DeprecationWarning,
            ignore::UserWarning:google.protobuf.runtime_version
      # __cache location so DAM can write__
      XDG_CACHE_HOME:   /data/cache
      HF_HOME:          /data/cache/huggingface
      TORCH_HOME:       /data/cache/torch
      UVICORN_WORKERS:        "1"       # dev: 1  •  prod: 4
      VIDEO_FORCE_STDHTTP:    "0"       # 1: Force stdlib HTTP (optional)
      # ------------------------------------------------------------------
      # Make ALL mutable data live under one bind-mount ( /data )
      # ------------------------------------------------------------------
      
      # __override any others if you want–but everything else will fall back into $VIDEO_DATA_DIR:__
      VIDEO_DATA_DIR:         /data
      VIDEO_MEDIA_ROOT:       /data/media
      VIDEO_PROCESSED_ROOT:   /data/_PROCESSED
      VIDEO_PREVIEW_ROOT:     /data/previews
      VIDEO_LOG_DIR:          /data/logs
      
      # ── WAL-only DB lives here (on local volume) ──
      VIDEO_DB_PATH:          /var/lib/thatdamtoolbox/db/live.sqlite3
      DB_SNAPSHOT_SECS:       "120"
      VIDEO_STORAGE:          "auto"
      VIDEO_DEBUG_BOOT:       "0"
      
      # --- Storage backend selector -------------
      # VIDEO_STORAGE:  "sqlite"                      # Default (no env needed)
      # VIDEO_STORAGE:  "faiss"                       # Use Faiss vector index
      # VIDEO_STORAGE:  "weaviate"                    # Use Weaviate backend
      WEAVIATE_URL:   "http://localhost:8082"         # For Weaviate backend:
      MINIO_ENDPOINT: "http://localhost:9000"         # Optional if your code needs it
      EVENT_BROKER_URL: "amqp://video:video@rabbitmq:5672/"
      NEXT_PUBLIC_LOGIN_URL: "https://idp.example.com/login"
      NEXT_PUBLIC_PLAUSIBLE_DOMAIN: "example.com"
      CAPTURE_REGISTRY_URL: "http://capture-daemon:9000"
    # --- Storage mounts ------------------------
    entrypoint: ["/entrypoint.sh"]
    volumes:
      - ./host/services/shared/entrypoint-snippet.sh:/opt/shared/entrypoint-snippet.sh:ro
      - ./entrypoint.sh:/entrypoint.sh:ro
      - discovery-run:/run/discovery:ro
      # __ 1) your SMB-mounted data (media, previews, etc.)__
      - "${DATA_ROOT:-./data}:/data:rw"
      # __2) incoming staging dir__
      - "${INCOMING_ROOT:-./incoming}:/data/_INCOMING:rw"
      # __3) local-only WAL DB__
      - db_wal:/var/lib/thatdamtoolbox/db:rw
      # __4) Live source for hot-reload (dev only)__
      - /dev:/dev:rw,rshared
      - ./video:/video:rw
    restart: unless-stopped
    depends_on:
      - capture-daemon
      - rabbitmq
      - thatdamtoolbox-discovery
    # --- Entrypoint & Health -------------------
    # entrypoint: ["python", "-m", "video"]
    # command: [stats]                         # CLI command (optional)
    command: ["serve", "--host", "0.0.0.0", "--port", "8080"]
    mem_limit: 1500m
    cpus: 1.0
    healthcheck:
      test: ["CMD","curl","-fsS","http://127.0.0.1:8080/health"]
      interval: 30s
      timeout: 5s
      retries: 3
      start_period: 20s


  ########################################################################
  # 4b. optional CLI job
  ########################################################################
  video-cli:
    image: cdaprod/video:${IMAGE_TAG:-dev}
    container_name: thatdamtoolbox-video-cli-ephemeral
    networks: [damnet]
    profiles: [hydrate-backend, cli]
    entrypoint: ["python", "-m", "video"]
    # one-off scan job
    command: ["scan", "--root", "/data/_INCOMING", "--workers", "1"]
    # same mounts as video-api
    volumes:
      - /mnt/b/Video/thatdamtoolbox:/data:rw
      - /mnt/b/Video/_INCOMING:/data/_INCOMING:rw
      - db_wal:/var/lib/thatdamtoolbox/db:rw
    # do not restart this service automatically
    restart: "no"
    depends_on:
      - video-api


  ########################################################################
  # 5a. Next.js Web App Server (exposed only for dev)
  ########################################################################
  video-web:
    build:
      context: ./docker/web-app
      dockerfile: Dockerfile
      target: development
    image: cdaprod/video-web:${IMAGE_TAG:-dev}
    container_name: thatdamtoolbox-video-web-app
    platform: linux/arm64
    ports:
      - "3000:3000"
    networks: [damnet]
    environment:
      NODE_ENV: development
      NEXT_PUBLIC_API_BASE_URL: "http://video-api:8080"
      NEXT_PUBLIC_WS_URL: "ws://video-api:8080/ws/camera"
      WATCHPACK_POLLING: "true"
      CHOKIDAR_USEPOLLING: "true"
      EVENT_BROKER_URL: "amqp://video:video@rabbitmq:5672/"
      NEXT_PUBLIC_LOGIN_URL: "https://idp.example.com/login"
      NEXT_PUBLIC_PLAUSIBLE_DOMAIN: "example.com"
    volumes:
      - ./docker/web-app:/app:rw
      - /app/node_modules           # Anonymous volume, container owns it
      - /app/.next                  # Anonymous volume, container owns it
      - discovery-run:/run/discovery:ro
    group_add:
      - "video"
    device_cgroup_rules:
      - 'c 81:* rmw'
    depends_on:
      - video-api
      - thatdamtoolbox-discovery
    restart: unless-stopped
    mem_limit: 512m
    cpus: 0.5
    healthcheck:
      test: ["CMD-SHELL", "curl -fs http://localhost:3000/api/health || exit 1"]
      interval: 30s
      timeout: 5s
      retries: 3


  ########################################################################
  # 5b. Next.js Web Site Server (exposed only for dev)
  ########################################################################
  web-site:
    build:
      context: ./docker/web-site
      dockerfile: Dockerfile
      target: development
    image: cdaprod/web-site:${IMAGE_TAG:-dev}
    container_name: thatdamtoolbox-web-site
    platform: linux/arm64
    ports:
      - "3001:3000"
    networks: [damnet]
    environment:
      NODE_ENV: development
      EVENT_BROKER_URL: "amqp://video:video@rabbitmq:5672/"
      NEXT_PUBLIC_LOGIN_URL: "https://idp.example.com/login"
      NEXT_PUBLIC_PLAUSIBLE_DOMAIN: "example.com"
    volumes:
      - ./docker/web-site:/app:rw
      - /app/node_modules
      - /app/.next
    entrypoint: ["/bin/sh","-c","chmod +x /app/entrypoint.sh && /app/entrypoint.sh"]
    depends_on:
      - rabbitmq
    restart: unless-stopped
    mem_limit: 256m
    cpus: 0.25
    healthcheck:
      test: ["CMD-SHELL", "curl -fs http://localhost:3000/api/health || exit 1"]
      interval: 30s
      timeout: 5s
      retries: 3


########################################################################
# (Optional) hotspot-installer secrets
########################################################################
secrets:
  dam_ephemeral_token:
    external: false
    # Dummy content when not actually needed
    environment: "DUMMY_TOKEN"
 

########################################################################
# container mounted volumes
########################################################################
volumes:
  db_wal:
    driver: local
  rabbitmq_data:
  discovery-run:
    external: true
    name: thatdamtoolbox_discovery-run<|MERGE_RESOLUTION|>--- conflicted
+++ resolved
@@ -114,12 +114,8 @@
     # networks: [damnet]
     # ports: ["80:80"]
     volumes:
-<<<<<<< HEAD
       - ./docker/nginx/entrypoint.sh:/entrypoint.sh:ro
-=======
-      - ./host/services/shared/entrypoint-snippet.sh:/opt/shared/entrypoint-snippet.sh:ro
-      #- ./host/services/gw/entrypoint.sh:/entrypoint.sh:ro
->>>>>>> be12e1f0
+
       - ./docker/nginx/templates:/etc/nginx/templates:ro
       - ./docker/web-app/build:/usr/share/nginx/html:ro
       - discovery-run:/run/discovery:ro
