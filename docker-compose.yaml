########################################################################
# Root "/docker-compose.yaml"
########################################################################
name: thatdamtoolbox


########################################################################
# Optionally Included Infra-Grade Services
########################################################################
include:
  - path: ./docker/compose/docker-compose.postgres.yaml
  - path: ./docker/compose/docker-compose.weaviate.yaml
  - path: ./docker/compose/docker-compose.minio.yaml


########################################################################
# Network Bridge "damnet"
########################################################################
networks:
  damnet:
    driver: bridge


services:
  ########################################################################
  # 0. one-shot host configurator (runs only with `--profile setup`)
  ########################################################################
  hotspot-installer:
    image: thatdam-hotspot-installer:latest     # the image with setup.sh
    privileged: true                            # needs NET_ADMIN, etc.
    network_mode: host                          # touches wlan0 directly
    profiles: ["setup"]                         # ← won’t start in the main stack
    environment:
      SETUP_TOKEN_FILE: /run/secrets/dam_token  # setup.sh picks it up
    secrets:
      - source: dam_ephemeral_token
        target: dam_token                       # → /run/secrets/dam_token
    restart: "no"                               # it exits after writing configs


  ########################################################################
  # 1. public front-door (owns :80 / :443 on the Pi)
  ########################################################################
  gw:
    build:
      context: ./docker/nginx
      dockerfile: Dockerfile
    container_name: thatdamtoolbox-gateway
    network_mode: host             # owns :80 / :443 on the Pi
    # profiles: ["gateway"]
    restart: unless-stopped
    depends_on:
<<<<<<< HEAD
      api-gateway: { condition: service_started }
      video-web:   { condition: service_started }
      video-api:   { condition: service_healthy }

=======
      - api-gateway
      - video-web
      - video-api
>>>>>>> 80abaf79
    # If you choose bridge mode instead, comment network_mode and add:
    # networks: [damnet]
    # ports: ["80:80"]

    environment:
      # host-net → talk to services via 127.0.0.1
      API_HOST: "127.0.0.1"
      API_PORT: "8080"
      API_GW_HOST: "127.0.0.1"
      API_GW_PORT: "8081"
      WEB_HOST: "127.0.0.1"
      WEB_PORT: "3000"

    volumes:
      # allow you to override nginx.tmpl without rebuilding
      - ./docker/nginx/nginx.tmpl:/etc/nginx/nginx.tmpl:ro
      - ./docker/nginx/proxy_defaults.conf:/etc/nginx/proxy_defaults.conf:ro
      - ./docker/nginx/proxy_ws.conf:/etc/nginx/proxy_ws.conf:ro
      - ./docker/nginx/proxy_nobuf.conf:/etc/nginx/proxy_nobuf.conf:ro
      - ./docker/nginx/dev.crt:/etc/nginx/dev.crt:ro
      - ./docker/nginx/dev.key:/etc/nginx/dev.key:ro
      - ./docker/web-app/build:/usr/share/nginx/html:ro
    logging:
      driver: json-file
      options: { max-size: "10m", max-file: "3" }


  ########################################################################
  # 2. infrastructure services
  ########################################################################
  rabbitmq:
    build:
      context: ./docker/rabbitmq
      dockerfile: Dockerfile
    image: cdaprod/thatdamtoolbox-rabbitmq   # was rabbitmq:3.13-alpine
    container_name: thatdamtoolbox-rabbitmq
    restart: unless-stopped
    networks: [damnet]
    hostname: rabbitmq
    environment:
      RABBITMQ_DEFAULT_USER: video
      RABBITMQ_DEFAULT_PASS: video
      RABBITMQ_DEFAULT_VHOST: /
    ports: ["5672:5672", "15672:15672"]   # 15672 optional (management UI)
    volumes:
      - rabbitmq_data:/var/lib/rabbitmq
    healthcheck:
      test: ["CMD", "rabbitmq-diagnostics", "ping"]
      interval: 10s
      timeout: 5s
      retries: 5


  ########################################################################
  # 3. capture daemon (needs /dev + v4l2, so bridge is fine)
  ########################################################################
  capture-daemon:
    build:
      context: .
      dockerfile: host/services/capture-daemon/Dockerfile
    image: cdaprod/video-capture-daemon:latest    # Can omit for local dev, keep for registry pushes
    container_name: thatdamtoolbox-capture-daemon
    networks: [damnet]
    init: false
    privileged: true                        # Needed for /dev and v4l2
    pid: host
    environment:
     EVENT_BROKER_URL: "amqp://video:video@rabbitmq:5672/"
      NEXT_PUBLIC_LOGIN_URL: "https://idp.example.com/login"
      NEXT_PUBLIC_PLAUSIBLE_DOMAIN: "example.com"
     OVERLAY_HUB_URL: "http://overlay-hub:8090"
     REGISTRY_URL: "docker.io/cdaprod/capture-daemon:latest"  # Or your actual registry/repo URL
     CAPTURE_OUTDIR: "/records"
     AUTH_TOKEN: "devtoken"
     ICE_SERVERS: "stun:stun.l.google.com:19302"       # Optional STUN/TURN list
     FFMPEG_HWACCEL: ""                                # e.g. "cuda -hwaccel_device 0"
    volumes:
      - /dev:/dev
      - /lib/modules:/lib/modules:ro
      - ./data/modules/hwcapture/records:/records   # Adjust to your persistent record dir
    healthcheck:
      test: ["CMD", "curl", "-sf", "http://localhost:9000/devices"]
      interval: 10s
      timeout: 3s
      retries: 3
    restart: unless-stopped
    depends_on:
      - rabbitmq
      - overlay-hub


  ########################################################################
  # 3b. camera proxy
  ########################################################################
  camera-proxy:
    build:
      context: .
      dockerfile: host/services/camera-proxy/Dockerfile
    image: cdaprod/camera-proxy:latest
    container_name: thatdamtoolbox-camera-proxy
    networks: [damnet]
    ports: ["8000:8000"]
    devices:
      - /dev/video0:/dev/video0
    group_add:
      - video
    environment:
      EVENT_BROKER_URL: "amqp://video:video@rabbitmq:5672/"
      NEXT_PUBLIC_LOGIN_URL: "https://idp.example.com/login"
      NEXT_PUBLIC_PLAUSIBLE_DOMAIN: "example.com"
      OVERLAY_HUB_URL: "http://overlay-hub:8090"
      CAPTURE_DAEMON_URL: "http://capture-daemon:9000"
      CAPTURE_DAEMON_TOKEN: "devtoken"
      ICE_SERVERS: "stun:stun.l.google.com:19302"       # Optional STUN/TURN list
      FFMPEG_HWACCEL: ""                                # e.g. "cuda -hwaccel_device 0"
    healthcheck:
      test: ["CMD", "wget", "-qO-", "http://localhost:8000/healthz"]
      interval: 10s
      timeout: 3s
      retries: 5
    depends_on:
      - rabbitmq
      - overlay-hub
    restart: unless-stopped


  ########################################################################
  # 3c. overlay hub
  ########################################################################
  overlay-hub:
    build:
      context: host/services/overlay-hub
      dockerfile: Dockerfile
    image: cdaprod/overlay-hub:latest
    container_name: thatdamtoolbox-overlay-hub
    networks: [damnet]
    ports: ["8090:8090"]
    environment:
      JWKS_URL: "http://api-gateway:8080/.well-known/jwks.json"
    healthcheck:
      test: ["CMD", "wget", "-qO-", "http://localhost:8090/healthz"]
      interval: 10s
      timeout: 3s
      retries: 5
    depends_on:
      - api-gateway
    restart: unless-stopped


  ########################################################################
  # 3d. api gateway
  ########################################################################
  api-gateway:
    build:
      context: .
      dockerfile: host/services/api-gateway/Dockerfile
    image: cdaprod/api-gateway:latest
    container_name: thatdamtoolbox-api-gateway
    networks: [damnet]
    ports: ["8080:8080"]
    environment:
      EVENT_BROKER_URL: "amqp://video:video@rabbitmq:5672/"
      NEXT_PUBLIC_LOGIN_URL: "https://idp.example.com/login"
      NEXT_PUBLIC_PLAUSIBLE_DOMAIN: "example.com"
    healthcheck:
      test: ["CMD", "wget", "-qO-", "http://localhost:8080/api/health"]
      interval: 10s
      timeout: 5s
      retries: 5
    depends_on:
      - rabbitmq
    restart: unless-stopped


  ########################################################################
  # 4. FastAPI back-end (mapped => reachable on host :8080)
  ########################################################################
  video-api:
    build:
      context: .
      dockerfile: Dockerfile            # Multi-arch build
    image: cdaprod/video:dev
    container_name: thatdamtoolbox-video-api
    platform: linux/arm64               # Pi 5; drop for x86-64 dev
    # --- Networking (host-mode exposes 8080) ---
    # (Depriciated) network_mode: host
    networks: [damnet]
    ports: ["8080:8080"]              # Unneeded in host mode
    # --- Environment ---------------------------
    # privileged: true                  # depriciated for security compliance
    user: "1000:1000"
    # --- Device permissions & hotplug ----------
    devices: []
      #- /dev/video0:/dev/video0
      #- /dev/video1:/dev/video1
      #- /dev/vchiq:/dev/vchiq
      #- /dev/dri:/dev/dri               # DRM for encoders/GL
    device_cgroup_rules:
      - "c 81:* rmw"                    # hot-plug /dev/video*
    group_add:
      - "44"                            # video group (GID 44 on Pi OS)
    cap_add:
      - SYS_ADMIN                        # only if v4l2 needs ioctl that’s otherwise blocked
    environment:
      TZ:               "America/New_York"
      VIDEO_MODE:       "api"
      PYTHONWARNINGS:   >-
            ignore::DeprecationWarning,
            ignore::UserWarning:google.protobuf.runtime_version
      # __cache location so DAM can write__
      XDG_CACHE_HOME:   /data/cache
      HF_HOME:          /data/cache/huggingface
      TORCH_HOME:       /data/cache/torch
      UVICORN_WORKERS:        "1"       # dev: 1  •  prod: 4
      VIDEO_FORCE_STDHTTP:    "0"       # 1: Force stdlib HTTP (optional)
      # ------------------------------------------------------------------
      # Make ALL mutable data live under one bind-mount ( /data )
      # ------------------------------------------------------------------
      
      # __override any others if you want–but everything else will fall back into $VIDEO_DATA_DIR:__
      VIDEO_DATA_DIR:         /data
      VIDEO_MEDIA_ROOT:       /data/media
      VIDEO_PROCESSED_ROOT:   /data/_PROCESSED
      VIDEO_PREVIEW_ROOT:     /data/previews
      VIDEO_LOG_DIR:          /data/logs
      
      # ── WAL-only DB lives here (on local volume) ──
      VIDEO_DB_PATH:          /var/lib/thatdamtoolbox/db/live.sqlite3
      DB_SNAPSHOT_SECS:       "120"
      VIDEO_STORAGE:          "auto"
      VIDEO_DEBUG_BOOT:       "0"
      
      # --- Storage backend selector -------------
      # VIDEO_STORAGE:  "sqlite"                      # Default (no env needed)
      # VIDEO_STORAGE:  "faiss"                       # Use Faiss vector index
      # VIDEO_STORAGE:  "weaviate"                    # Use Weaviate backend
      # WEAVIATE_URL:   "http://localhost:8081"        # For Weaviate backend:
      # MINIO_ENDPOINT: "http://localhost:9000"   # Optional if your code needs it
      EVENT_BROKER_URL: "amqp://video:video@rabbitmq:5672/"
      NEXT_PUBLIC_LOGIN_URL: "https://idp.example.com/login"
      NEXT_PUBLIC_PLAUSIBLE_DOMAIN: "example.com"
      CAPTURE_REGISTRY_URL: "http://capture-daemon:9000"
    # --- Storage mounts ------------------------
    volumes:
      # __ 1) your SMB-mounted data (media, previews, etc.)__
      - "${DATA_ROOT:-./data}:/data:rw"
      # __2) incoming staging dir__
      - "${INCOMING_ROOT:-./incoming}:/data/_INCOMING:rw"
      # __3) local-only WAL DB__
      - db_wal:/var/lib/thatdamtoolbox/db:rw
      # __4) Live source for hot-reload (dev only)__
      - /dev:/dev:rw,rshared
      - ./video:/video:rw
    restart: unless-stopped
    depends_on:
      - capture-daemon
    # --- Entrypoint & Health -------------------
    # entrypoint: ["python", "-m", "video"]
    # command: [stats]                         # CLI command (optional)
    command: ["serve", "--host", "0.0.0.0", "--port", "8080"]
    mem_limit: 1500m
    cpus: 1.0
    healthcheck:
      test: ["CMD-SHELL", "curl -fsS -o /dev/null -H 'X-Health-Check: 1' http://localhost:8080/health"]
      interval: 120s   # was 60s; stretch it if you don’t need tight liveness
      timeout: 3s
      retries: 3


  media-api:
    profiles: ["media-api"]
    build:
      context: .
      dockerfile: host/services/media-api/Dockerfile
    image: cdaprod/media-api:dev
    container_name: thatdamtoolbox-media-api
    networks: [damnet]
    ports: ["8081:8080"]
    environment:
      EVENT_BROKER_URL: "amqp://video:video@rabbitmq:5672/"
    depends_on:
      - rabbitmq


  ########################################################################
  # 5. Next.js dev server (exposed only for dev)
  ########################################################################
  video-web:
    build:
      context: ./docker/web-app
      dockerfile: Dockerfile
      target: development
    image: cdaprod/video-web:dev
    container_name: thatdamtoolbox-video-web-app
    platform: linux/arm64
    ports:
      - "3000:3000"
    networks: [damnet]
    environment:
      NODE_ENV: development
      NEXT_PUBLIC_API_BASE_URL: "http://video-api:8080"
      NEXT_PUBLIC_WS_URL: "ws://video-api:8080/ws/camera"
      WATCHPACK_POLLING: "true"
      CHOKIDAR_USEPOLLING: "true"
      EVENT_BROKER_URL: "amqp://video:video@rabbitmq:5672/"
      NEXT_PUBLIC_LOGIN_URL: "https://idp.example.com/login"
      NEXT_PUBLIC_PLAUSIBLE_DOMAIN: "example.com"
    volumes:
      - ./docker/web-app:/app:rw
      - /app/node_modules           # Anonymous volume, container owns it
      - /app/.next                  # Anonymous volume, container owns it
    group_add:
      - "video"
    device_cgroup_rules:
      - 'c 81:* rmw'
    depends_on:
      - video-api
    restart: unless-stopped
    mem_limit: 512m
    cpus: 0.5
    healthcheck:
      test: ["CMD-SHELL", "curl -fs http://localhost:3000/api/health || exit 1"]
      interval: 30s
      timeout: 5s
      retries: 3

  web-site:
    build:
      context: ./docker/web-site
      dockerfile: Dockerfile
      target: development
    image: cdaprod/web-site:dev
    container_name: thatdamtoolbox-web-site
    platform: linux/arm64
    ports:
      - "3001:3000"
    networks: [damnet]
    environment:
      NODE_ENV: development
      EVENT_BROKER_URL: "amqp://video:video@rabbitmq:5672/"
      NEXT_PUBLIC_LOGIN_URL: "https://idp.example.com/login"
      NEXT_PUBLIC_PLAUSIBLE_DOMAIN: "example.com"
    volumes:
      - ./docker/web-site:/app:rw
      - /app/node_modules
      - /app/.next
    depends_on:
      - rabbitmq
    restart: unless-stopped
    mem_limit: 256m
    cpus: 0.25
    healthcheck:
      test: ["CMD-SHELL", "curl -fs http://localhost:3000/api/health || exit 1"]
      interval: 30s
      timeout: 5s
      retries: 3


  ########################################################################
  # 6. optional CLI job
  ########################################################################
  video-cli:
    image: cdaprod/video:dev
    container_name: thatdamtoolbox-video-cli-ephemeral
    networks: [damnet]
    profiles: [hydrate-backend, cli]
    entrypoint: ["python", "-m", "video"]
    # one-off scan job
    command: ["scan", "--root", "/data/_INCOMING", "--workers", "1"]
    # same mounts as video-api
    volumes:
      - /mnt/b/Video/thatdamtoolbox:/data:rw
      - /mnt/b/Video/_INCOMING:/data/_INCOMING:rw
      - db_wal:/var/lib/thatdamtoolbox/db:rw
    # do not restart this service automatically
    restart: "no"
    depends_on:
      - video-api


########################################################################
# (Optional) hotspot-installer secrets
########################################################################
secrets:
  dam_ephemeral_token:
    external: false
    # Dummy content when not actually needed
    environment: "DUMMY_TOKEN"
 

########################################################################
# container mounted volumes
########################################################################
volumes:
  db_wal:
    driver: local
  rabbitmq_data: <|MERGE_RESOLUTION|>--- conflicted
+++ resolved
@@ -50,16 +50,9 @@
     # profiles: ["gateway"]
     restart: unless-stopped
     depends_on:
-<<<<<<< HEAD
-      api-gateway: { condition: service_started }
-      video-web:   { condition: service_started }
-      video-api:   { condition: service_healthy }
-
-=======
       - api-gateway
       - video-web
       - video-api
->>>>>>> 80abaf79
     # If you choose bridge mode instead, comment network_mode and add:
     # networks: [damnet]
     # ports: ["80:80"]
