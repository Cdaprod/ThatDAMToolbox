--- conflicted
+++ resolved
@@ -442,11 +442,6 @@
       NEXT_PUBLIC_PLAUSIBLE_DOMAIN: "example.com"
       CAPTURE_REGISTRY_URL: "http://capture-daemon:9000"
     # --- Storage mounts ------------------------
-<<<<<<< HEAD
-    entrypoint: ["/bin/sh","-lc",". /opt/shared/entrypoint-snippet.sh && /docker/video-api/entrypoint.sh"]
-=======
-    entrypoint: ["/entrypoint.sh"]
->>>>>>> 945f680e
     volumes:
       - ./host/services/shared/entrypoint-snippet.sh:/opt/shared/entrypoint-snippet.sh:ro
       - discovery-run:/run/discovery:ro
