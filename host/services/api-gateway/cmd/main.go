--- conflicted
+++ resolved
@@ -59,11 +59,8 @@
 	mux.HandleFunc(*apiPrefix+"registry/srt", registryHandler)
 	mux.HandleFunc("/", frontendHandler)
 	setupOverlayRoutes(mux)
-<<<<<<< HEAD
 	setupStreamRoutes(mux)
-=======
 	setupRTPRoutes(mux)
->>>>>>> 24369744
 
 	// 3) Build middleware chain
 	chain := middleware.New().
