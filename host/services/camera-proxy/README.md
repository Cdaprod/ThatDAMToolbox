# camera-proxy

<<<<<<< HEAD
Small proxy that discovers local cameras and relays them to a capture-daemon via WebRTC.
If WebRTC negotiation fails the service falls back to serving an MJPEG stream directly.

## Build
=======
Transparent proxy exposing host cameras to containerized services.
>>>>>>> 826360f1

## Build
```bash
<<<<<<< HEAD
go build
```

## Run
=======
docker build -t camera-proxy -f host/services/camera-proxy/Dockerfile .
```
>>>>>>> 826360f1

## Run
```bash
<<<<<<< HEAD
PROXY_PORT=8000 \
BACKEND_URL=http://localhost:8080 \
FRONTEND_URL=http://localhost:3000 \
CAPTURE_DAEMON_URL=http://localhost:9000 \
./camera-proxy
```

## Test

```bash
go test
```

## Notes

The proxy negotiates WebRTC with the capture-daemon's `/webrtc/offer` endpoint. When
negotiation is unavailable or fails, clients receive an MJPEG stream instead.
=======
docker run -p 8000:8000 camera-proxy
# or via compose fragment
docker compose -f host/services/camera-proxy/docker-compose.camera-proxy.yaml --profile camera-proxy up
```
>>>>>>> 826360f1
<|MERGE_RESOLUTION|>--- conflicted
+++ resolved
@@ -1,49 +1,15 @@
 # camera-proxy
 
-<<<<<<< HEAD
-Small proxy that discovers local cameras and relays them to a capture-daemon via WebRTC.
-If WebRTC negotiation fails the service falls back to serving an MJPEG stream directly.
-
-## Build
-=======
 Transparent proxy exposing host cameras to containerized services.
->>>>>>> 826360f1
 
 ## Build
 ```bash
-<<<<<<< HEAD
-go build
+docker build -t camera-proxy -f host/services/camera-proxy/Dockerfile .
 ```
 
 ## Run
-=======
-docker build -t camera-proxy -f host/services/camera-proxy/Dockerfile .
-```
->>>>>>> 826360f1
-
-## Run
 ```bash
-<<<<<<< HEAD
-PROXY_PORT=8000 \
-BACKEND_URL=http://localhost:8080 \
-FRONTEND_URL=http://localhost:3000 \
-CAPTURE_DAEMON_URL=http://localhost:9000 \
-./camera-proxy
-```
-
-## Test
-
-```bash
-go test
-```
-
-## Notes
-
-The proxy negotiates WebRTC with the capture-daemon's `/webrtc/offer` endpoint. When
-negotiation is unavailable or fails, clients receive an MJPEG stream instead.
-=======
 docker run -p 8000:8000 camera-proxy
 # or via compose fragment
 docker compose -f host/services/camera-proxy/docker-compose.camera-proxy.yaml --profile camera-proxy up
 ```
->>>>>>> 826360f1
