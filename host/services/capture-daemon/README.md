# capture-daemon

Discovers cameras and records streams with optional previews.

## Build
```bash
docker build -t capture-daemon -f host/services/capture-daemon/Dockerfile .
```

## Run
```bash
docker run -p 9000:9000 capture-daemon
# or via compose fragment
docker compose -f host/services/capture-daemon/docker-compose.capture-daemon.yaml --profile capture-daemon up
```


## Network sources

Configure remote streams so they appear alongside `/dev/video*` devices:

```yaml
capture:
  network_sources:
    lobbycam: rtsp://192.168.1.10/stream
    parking: webrtc://example/stream
```

These IDs can be previewed like any physical device:

```
http://localhost:9000/preview/lobbycam/index.m3u8
```


## WebRTC and HLS preview

Enable streaming features in the config or environment:

```yaml
features:
  webrtc:
    enabled: true
  hls_preview:
    enabled: true
capture:
  abr_ladder:
    - resolution: 1920x1080
      fps: 60
      bitrate: 12000000
    - resolution: 1920x1080
      fps: 30
      bitrate: 8000000
    - resolution: 1280x720
      fps: 30
      bitrate: 4000000
```

Negotiate a WebRTC session using curl:

```bash
curl -X POST http://localhost:9000/webrtc/offer \
  -H 'Content-Type: application/json' \
  -d '{"sdp":$(cat offer.json)}'
```

For OBS or any HLS client, add a media source pointing to:

```
http://localhost:9000/preview/<device>/index.m3u8
```

## CAS ingest

Recordings can be deduplicated and stored by hash. Set `BLOB_STORE_ROOT` to a
writable directory and the runner will move each finished MP4 into a
content‑addressable path (`blobs/sha256/..`). An `asset.ingested` event is
published with the catalog metadata, and a tiny seek index is written under
`indexes/<hash>.json`.

```
export BLOB_STORE_ROOT=/tmp/blobs
go run ./cmd/capture-daemon
```

Additional runtime options:

- `ICE_SERVERS` – comma-separated STUN/TURN URLs for WebRTC negotiation.
- `FFMPEG_HWACCEL` – extra ffmpeg args to enable hardware acceleration.
- `SRT_BASE_URL` – base SRT address used by `/srt?device=`.

### TSN / AVB

Enable Time Sensitive Networking features to reserve deterministic bandwidth
and validate PTP synchronization:

- `CAPTURE_TSN_ENABLED` – set to `true` to enable TSN mode.
- `CAPTURE_TSN_INTERFACE` – network interface to use for AVB traffic.
- `CAPTURE_TSN_QUEUE` – egress queue to reserve for SR class streams.
- `CAPTURE_TSN_PTP_GRANDMASTER` – expected PTP grandmaster ID; compared against
  `PTP_GRANDMASTER_ID` from the system.

The service aborts on startup if any of the above are missing or if the
grandmaster does not match. Ensure your NIC and connected switch have TSN/AVB
features enabled (IEEE 802.1AS and 802.1Qav) and a PTP domain is active.

### Logging

Set these variables to control log output:

- `LOG_LEVEL` – debug|info|warn|error (default info)
- `LOG_FORMAT` – auto|json|text (default auto)
- `LOG_CALLER` – off|short|full (default short)
- `LOG_TIME` – off|rfc3339|rfc3339ms (default rfc3339ms)
- `LOG_NO_COLOR` – set to `1` to disable colored output

## Security

Set `AUTH_TOKEN` to require a bearer token on API requests. To serve HTTPS, provide `TLS_CERT_FILE` and `TLS_KEY_FILE` with the certificate and key paths.

<<<<<<< HEAD

### See also
- [camera-proxy](../camera-proxy/README.md)
- [api-gateway](../api-gateway/README.md)
- [overlay-hub](../overlay-hub/README.md)
- [Hardware Capture Module](../../../video/modules/hwcapture/README.md)
- [Wireless HDMI Transmitter Architecture](../../../docs/TECHNICAL/wireless-hdmi/transmitter-architecture.md)
=======
## Metrics

Prometheus metrics, including encoder frame delay and drop counts, are served at `/metrics` when metrics are enabled in the configuration (defaults to port `9001`).

```bash
curl http://localhost:9001/metrics
```
>>>>>>> 56a15e55
<|MERGE_RESOLUTION|>--- conflicted
+++ resolved
@@ -118,7 +118,7 @@
 
 Set `AUTH_TOKEN` to require a bearer token on API requests. To serve HTTPS, provide `TLS_CERT_FILE` and `TLS_KEY_FILE` with the certificate and key paths.
 
-<<<<<<< HEAD
+
 
 ### See also
 - [camera-proxy](../camera-proxy/README.md)
@@ -126,7 +126,7 @@
 - [overlay-hub](../overlay-hub/README.md)
 - [Hardware Capture Module](../../../video/modules/hwcapture/README.md)
 - [Wireless HDMI Transmitter Architecture](../../../docs/TECHNICAL/wireless-hdmi/transmitter-architecture.md)
-=======
+
 ## Metrics
 
 Prometheus metrics, including encoder frame delay and drop counts, are served at `/metrics` when metrics are enabled in the configuration (defaults to port `9001`).
@@ -134,4 +134,4 @@
 ```bash
 curl http://localhost:9001/metrics
 ```
->>>>>>> 56a15e55
+
