# shared – AGENTS Guide

Scope: Common Go packages and middleware reused by host services.

- Keep packages generic; no service-specific logic or configuration.
- Import via module path `host/services/shared/...` only.
- Each subpackage needs focused unit tests and clear docs.
- Avoid global state; expose explicit constructors and interfaces.
- Update this file and README when adding new packages.
- `bus/log` implements an append-only, file-backed bus adapter for
  Kafka-like sequential I/O.
<<<<<<< HEAD
- `ptp` offers a monotonic clock with optional PTP offset; instantiate a
  `Clock` and avoid package-level globals.
=======
- `stream/rtp` provides a PTP-paced RTP sender with configurable jitter buffering.
>>>>>>> f76d6b78
<|MERGE_RESOLUTION|>--- conflicted
+++ resolved
@@ -9,9 +9,6 @@
 - Update this file and README when adding new packages.
 - `bus/log` implements an append-only, file-backed bus adapter for
   Kafka-like sequential I/O.
-<<<<<<< HEAD
 - `ptp` offers a monotonic clock with optional PTP offset; instantiate a
   `Clock` and avoid package-level globals.
-=======
-- `stream/rtp` provides a PTP-paced RTP sender with configurable jitter buffering.
->>>>>>> f76d6b78
+- `stream/rtp` provides a PTP-paced RTP sender with configurable jitter buffering.