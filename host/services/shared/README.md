--- conflicted
+++ resolved
@@ -25,9 +25,6 @@
 
 The `bootstrap` module provides lightweight service runtime adapters. The
 `runtime_docker` adapter now uses `docker inspect` to populate `UnitState` with
-<<<<<<< HEAD
-the container's running status, PID, and exit code.
-=======
 the container's running status, PID, and exit code.
 
 ## Bus
@@ -40,5 +37,4 @@
 log.Register()
 b, _ := bus.Connect(context.Background(), bus.Config{URL: "/tmp/bus", Exchange: "events"})
 _ = b.Publish("topic", []byte("msg"))
-```
->>>>>>> 4546c539
+```