--- conflicted
+++ resolved
@@ -8,7 +8,7 @@
 go run ./cmd/overlay-hub/main.go -addr :8090
 ```
 
-<<<<<<< HEAD
+
 ## API
 
 ### `GET /healthz`
@@ -69,7 +69,7 @@
 ```bash
 go test ./...
 ```
-=======
+
 Endpoints:
 - `GET /healthz`
 - `GET /metrics`
@@ -99,4 +99,4 @@
 - [Hardware Capture Module](../../../video/modules/hwcapture/README.md)
 - [Wireless HDMI Transmitter Architecture](../../../docs/TECHNICAL/wireless-hdmi/transmitter-architecture.md)
 
->>>>>>> 4b91f1ad
+
