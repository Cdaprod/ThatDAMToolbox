# overlay-hub

A minimal hub relaying overlay agent traffic.

## Usage

```
go run ./cmd/overlay-hub/main.go -addr :8090
```

Endpoints:
- `GET /healthz`
- `GET /metrics`
- `POST /v1/register`
- `POST /v1/heartbeat`
<<<<<<< HEAD
- `POST /v1/negotiate`
- `POST /v1/publish`
- `POST /v1/subscribe`
- `POST /v1/reroute`
- `POST /v1/telemetry`
- `POST /v1/node/init`
=======
- `POST /v1/negotiate` – returns `{transport,endpoints,abr_ceiling}`

## Tests

```
go test ./...
```

- `POST /v1/negotiate`

### See also
- [camera-proxy](../camera-proxy/README.md)
- [capture-daemon](../capture-daemon/README.md)
- [api-gateway](../api-gateway/README.md)
- [Hardware Capture Module](../../../video/modules/hwcapture/README.md)
- [Wireless HDMI Transmitter Architecture](../../../docs/TECHNICAL/wireless-hdmi/transmitter-architecture.md)
>>>>>>> 63e1a8ad
<|MERGE_RESOLUTION|>--- conflicted
+++ resolved
@@ -13,14 +13,6 @@
 - `GET /metrics`
 - `POST /v1/register`
 - `POST /v1/heartbeat`
-<<<<<<< HEAD
-- `POST /v1/negotiate`
-- `POST /v1/publish`
-- `POST /v1/subscribe`
-- `POST /v1/reroute`
-- `POST /v1/telemetry`
-- `POST /v1/node/init`
-=======
 - `POST /v1/negotiate` – returns `{transport,endpoints,abr_ceiling}`
 
 ## Tests
@@ -31,10 +23,17 @@
 
 - `POST /v1/negotiate`
 
+- `POST /v1/publish`
+- `POST /v1/subscribe`
+- `POST /v1/reroute`
+- `POST /v1/telemetry`
+- `POST /v1/node/init`
+
+
 ### See also
 - [camera-proxy](../camera-proxy/README.md)
 - [capture-daemon](../capture-daemon/README.md)
 - [api-gateway](../api-gateway/README.md)
 - [Hardware Capture Module](../../../video/modules/hwcapture/README.md)
 - [Wireless HDMI Transmitter Architecture](../../../docs/TECHNICAL/wireless-hdmi/transmitter-architecture.md)
->>>>>>> 63e1a8ad
+
