--- conflicted
+++ resolved
@@ -1,26 +1,20 @@
-<<<<<<< HEAD
-# -- ci-test-changed-services.yml --------------------------------------------
-#
-# 1. Detects **service dirs** whose Dockerfile changed           → matrix lint/unit-test
-# 2. Detects **compose layer files** or the root compose changed → single smoke boot
-#
-# All detection is dynamic – no hard-coded service names.
-#
-=======
->>>>>>> a6dff7cc
 name: CI-Test-Changed-Services
+
+permissions:
+  contents: read
+
+concurrency:
+  group: ${{ github.workflow }}-${{ github.ref }}
+  cancel-in-progress: true
 
 on:
   pull_request:
     branches: ["**"]
     paths:
       - "docker/**"
-<<<<<<< HEAD
-=======
-      - "!docker/compose/**"        # exclude compose layer dir from per-service lint matrix
-      - "docker/compose/**"         # but still trigger the workflow so smoke can run
-      - "docker-compose.y*ml"
->>>>>>> a6dff7cc
+      - "!docker/compose/**"        # exclude compose dir from per-service matrix lint/test
+      - "docker/compose/**"         # still trigger workflow so smoke can run when compose changes
+      - "docker-compose.y*ml"       # root compose file(s)
       - "host/services/**"
       - "**/*.go"
       - "**/*.ts"
@@ -28,72 +22,36 @@
   workflow_dispatch:
 
 jobs:
-<<<<<<< HEAD
-# ──────────────────────────────────────────────────────────────────────────────────────────────────
-#  Detect what actually changed
-# ──────────────────────────────────────────────────────────────────────────────────────────────────
+  # ──────────────────────────────────────────────────────────────────────────
+  # Detect what changed: (1) service names; (2) compose layer files
+  # ──────────────────────────────────────────────────────────────────────────
   detect-changes:
     runs-on: ubuntu-latest
     outputs:
-      svc_list:      ${{ steps.out.vars.svc_list }}
-      svc_changed:   ${{ steps.out.vars.svc_changed }}
-      compose_files: ${{ steps.out.vars.compose_files }}
-      compose_changed: ${{ steps.out.vars.compose_changed }}
-=======
-  # ──────────────────────────────────────────────────────────────────────────
-  # Detect what changed: (1) service names; (2) compose layer files
-  # ──────────────────────────────────────────────────────────────────────────
-  detect-changes:
-    runs-on: ubuntu-latest
-    outputs:
-      changed:          ${{ steps.set.outputs.changed }}           # "true"/"false"
-      list:             ${{ steps.set.outputs.changed_services }}  # JSON array of service names
-      compose_changed:  ${{ steps.set.outputs.compose_changed }}   # "true"/"false"
-      compose_files:    ${{ steps.set.outputs.compose_files }}     # JSON array of compose files
->>>>>>> a6dff7cc
+      changed:          ${{ steps.set.outputs.changed }}            # "true"/"false"
+      list:             ${{ steps.set.outputs.changed_services }}   # JSON array of service names
+      compose_changed:  ${{ steps.set.outputs.compose_changed }}    # "true"/"false"
+      compose_files:    ${{ steps.set.outputs.compose_files }}      # JSON array of compose files
     steps:
       - uses: actions/checkout@v4
-        with: {fetch-depth: 0}
-
-<<<<<<< HEAD
-      - id: out
-=======
+        with: { fetch-depth: 0 }
+
       - name: Ensure jq
         run: sudo apt-get update && sudo apt-get install -y jq
 
       - id: set
->>>>>>> a6dff7cc
         shell: bash
         run: |
           set -euo pipefail
           BASE_SHA=$(git merge-base origin/${{ github.base_ref }} HEAD)
 
-<<<<<<< HEAD
-          # 1) Services  ─────────────────────
-          svc_dirs=$(git diff --name-only "$BASE_SHA" HEAD -- 'docker/*/Dockerfile' \
-                       | awk -F/ '{print $2}' | sort -u)
-          svc_json=$(printf '%s\n' $svc_dirs | jq -R -s -c 'split("\n")|map(select(length>0))')
-
-          # 2) Compose YAMLs ──────────────────
-          cmp_files=$(git diff --name-only "$BASE_SHA" HEAD -- \
-                          'docker-compose*.y*ml' 'docker/compose/**/*.y*ml')
-          cmp_changed="false"; [ -n "$cmp_files" ] && cmp_changed="true"
-
-          echo "svc_list=$svc_json"            >> "$GITHUB_OUTPUT"
-          echo "svc_changed=$([ -n "$svc_dirs" ] && echo true || echo false)" >> "$GITHUB_OUTPUT"
-          echo "compose_files=$cmp_files"      >> "$GITHUB_OUTPUT"
-          echo "compose_changed=$cmp_changed"  >> "$GITHUB_OUTPUT"
-
-# ──────────────────────────────────────────────────────────────────────────────────────────────────
-#  Lint + unit-test the **changed services only**
-# ──────────────────────────────────────────────────────────────────────────────────────────────────
-=======
-          # 1) Changed service names (docker/* and host/services/*)
+          # 1) Changed service names (only when Dockerfile changed OR host/services/* changed)
           MODIFIED_SERVICES=$(
             git diff --name-only "$BASE_SHA" HEAD -- \
-              'docker/*' 'host/services/**' \
+              'docker/*/Dockerfile' \
+              'host/services/**' \
             | awk -F/ '
-                $1=="docker"{print $2}
+                $1=="docker" && $3=="Dockerfile"{print $2}
                 $1=="host" && $2=="services"{print $3}
               ' \
             | sort -u
@@ -108,10 +66,11 @@
               | { read json; echo "changed_services=$json" >> "$GITHUB_OUTPUT"; }
           fi
 
-          # 2) Compose files (root and layer dir)
+          # 2) Compose files (root and layered)
           COMPOSE_FILES=$(
             git diff --name-only "$BASE_SHA" HEAD -- \
-              'docker-compose.y*ml' 'docker/compose/**'
+              'docker-compose.y*ml' \
+              'docker/compose/**/*.y*ml'
           )
           if [ -z "$COMPOSE_FILES" ]; then
             echo "compose_changed=false" >> "$GITHUB_OUTPUT"
@@ -123,64 +82,19 @@
           fi
 
   # ──────────────────────────────────────────────────────────────────────────
-  # Lint + unit-test the CHANGED services only
-  # ──────────────────────────────────────────────────────────────────────────
->>>>>>> a6dff7cc
+  # Lint + unit-test the CHANGED services only (matrix)
+  # ──────────────────────────────────────────────────────────────────────────
   test-services:
     needs: detect-changes
-    if: needs.detect-changes.outputs.svc_changed == 'true'
+    if: needs.detect-changes.outputs.changed == 'true'
     runs-on: ubuntu-latest
     strategy:
       matrix:
-        service: ${{ fromJson(needs.detect-changes.outputs.svc_list) }}
+        service: ${{ fromJson(needs.detect-changes.outputs.list) }}
     steps:
       - uses: actions/checkout@v4
-<<<<<<< HEAD
-      - uses: actions/setup-go@v5    {with: {go-version: '1.21'}}
-      - uses: actions/setup-python@v5{with: {python-version: '3.11'}}
-      - uses: actions/setup-node@v4  {with: {node-version: '20'}}
-      - uses: docker/setup-buildx-action@v3
-      - name: Install generic lint deps
-        run: |
-          sudo apt-get update && sudo apt-get install -y hadolint
-          pip install pytest
-          npm i -g eslint
-      - name: Lint & unit-test ${{ matrix.service }}
-        working-directory: docker/${{ matrix.service }}
-        shell: bash
-        run: |
-          # Hadolint
-          hadolint Dockerfile
-
-          # Build locally (cache-only)
-          docker build -t "local/${{ matrix.service }}:ci" .
-
-          # ---- Language tests (if present) ----
-          # Python
-          if compgen -G "**/*.py" > /dev/null; then
-            pytest -q || exit 1
-          fi
-          # Node
-          if [ -f package.json ]; then
-            npm ci
-            npm test --if-present
-          fi
-
-          # Go tests live in host layer
-          host=host/services/${{ matrix.service }}
-          if [ -d "$host" ] && [ -f "$host/go.mod" ]; then
-            go test "$host/..." -v
-          fi
-
-# ──────────────────────────────────────────────────────────────────────────────────────────────────
-#  One-shot compose boot if *either* services or compose YAML changed
-# ──────────────────────────────────────────────────────────────────────────────────────────────────
-  compose-smoke:
-    needs: detect-changes
-    if: |
-      needs.detect-changes.outputs.svc_changed    == 'true' ||
-=======
-
+
+      # Common toolchains
       - uses: actions/setup-go@v5
         with: { go-version: '1.22.x' }
       - uses: actions/setup-python@v5
@@ -192,34 +106,40 @@
       - name: Install generic lint deps
         run: |
           sudo apt-get update && sudo apt-get install -y hadolint
-          pip install pytest
+          pip install -q pytest
           npm i -g eslint
 
       - name: Lint & unit-test ${{ matrix.service }}
         shell: bash
         run: |
-          set -e
+          set -euo pipefail
           SVC="${{ matrix.service }}"
           DOCKER_DIR="docker/$SVC"
           HOST_DIR="host/services/$SVC"
+
+          echo "→ Service: $SVC"
 
           # Dockerfile lint/build (guarded)
           if [ -d "$DOCKER_DIR" ]; then
             pushd "$DOCKER_DIR" >/dev/null
             if [ -f Dockerfile ]; then
+              echo "• hadolint Dockerfile"
               hadolint Dockerfile
+              echo "• docker build"
               docker build -t "local/$SVC:ci" .
             else
               echo "ℹ️  $DOCKER_DIR has no Dockerfile; skipping hadolint/build"
             fi
 
             # Python tests (service-local)
-            if compgen -G "*.py" > /dev/null || compgen -G "**/*.py" > /dev/null; then
+            if compgen -G "*.py" >/dev/null || compgen -G "**/*.py" >/dev/null; then
+              echo "• pytest"
               pytest -q
             fi
 
             # Node tests (service-local)
             if [ -f package.json ]; then
+              echo "• npm test"
               npm ci
               npm test --if-present
             fi
@@ -228,10 +148,10 @@
             echo "ℹ️  No docker dir for $SVC; skipping container lint/build"
           fi
 
-          # Go tests (host layer)
+          # Go tests (host layer) — bounded to avoid OOM on GH runners
           if [ -d "$HOST_DIR" ] && [ -f "$HOST_DIR/go.mod" ]; then
-            echo "🧪 go test $HOST_DIR/..."
-            go test "$HOST_DIR/..." -v -race -shuffle=on -count=1
+            echo "• go test $HOST_DIR/..."
+            ( cd "$HOST_DIR" && go test ./... -v -count=1 -shuffle=on -p=2 -parallel=2 )
           fi
 
   # ──────────────────────────────────────────────────────────────────────────
@@ -241,61 +161,51 @@
     needs: detect-changes
     if: |
       needs.detect-changes.outputs.changed == 'true' ||
->>>>>>> a6dff7cc
       needs.detect-changes.outputs.compose_changed == 'true'
     runs-on: ubuntu-latest
     steps:
       - uses: actions/checkout@v4
       - uses: docker/setup-buildx-action@v3
 
-<<<<<<< HEAD
-      # Pre-build any changed images so compose can use :local tags
-      - name: Pre-build changed services
-        shell: bash
-        run: |
-          for svc in $(echo '${{ needs.detect-changes.outputs.svc_list }}' | jq -r '.[]'); do
-            docker build -q -t "local/$svc:ci" "docker/$svc"
+      - name: Pre-build changed services (if any)
+        shell: bash
+        run: |
+          set -euo pipefail
+          for svc in $(echo '${{ needs.detect-changes.outputs.list }}' | jq -r '.[]'); do
+            if [ -d "docker/$svc" ]; then
+              echo "• prebuilding docker/$svc"
+              docker build -q -t "local/$svc:ci" "docker/$svc"
+            fi
           done
 
-      - name: Bring up *all* compose layers (base + every role)
-        shell: bash
-        run: |
-          # auto-discover base + role files – keeps CI & dev identical
-          FILES=$(ls docker/compose/docker-compose.*.y*ml | xargs printf -- '-f %s ')
-          docker compose -f docker/compose/docker-compose.base.yaml $FILES up -d
-=======
-      - name: Pre-build changed services (if any)
-        shell: bash
-        run: |
-          for svc in $(echo '${{ needs.detect-changes.outputs.list }}' | jq -r '.[]'); do
-            [ -d "docker/$svc" ] && docker build -q -t "local/$svc:ci" "docker/$svc" || true
-          done
-
       - name: Bring up compose stack
         shell: bash
-        run: |
-          set -e
-          ROOT="-f docker-compose.yaml"
-          [ -f docker-compose.yml ] && ROOT="-f docker-compose.yml"
+        env:
+          COMPOSE_DOCKER_CLI_BUILD: 1
+        run: |
+          set -euo pipefail
+          ROOT=""
+          if [ -f docker-compose.yaml ]; then ROOT="-f docker-compose.yaml"; fi
+          if [ -z "$ROOT" ] && [ -f docker-compose.yml ]; then ROOT="-f docker-compose.yml"; fi
+
           LAYERS=""
           if ls docker/compose/docker-compose.*.y*ml >/dev/null 2>&1; then
             LAYERS=$(ls docker/compose/docker-compose.*.y*ml | xargs printf -- '-f %s ')
           fi
-          echo "Using: $ROOT $LAYERS"
+
+          echo "Using compose files: $ROOT $LAYERS"
           docker compose $ROOT $LAYERS up -d
->>>>>>> a6dff7cc
+
           echo "⏳ waiting 30s for services..."
           sleep 30
           docker compose ps
 
-<<<<<<< HEAD
-=======
       - name: Basic health checks (best-effort)
+        shell: bash
         run: |
           set -e
-          curl -fsS http://localhost:8080/health || echo "⚠️ api health missing"
-
->>>>>>> a6dff7cc
+          curl -fsS http://localhost:8080/health || echo "⚠️ api health endpoint missing/failed"
+
       - name: Tear down
         if: always()
-        run: docker compose down -v --remove-orphans
+        run: docker compose down -v --remove-orphans